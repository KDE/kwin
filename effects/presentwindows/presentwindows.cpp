/********************************************************************
 KWin - the KDE window manager
 This file is part of the KDE project.

Copyright (C) 2007 Rivo Laks <rivolaks@hot.ee>
Copyright (C) 2008 Lucas Murray <lmurray@undefinedfire.com>

This program is free software; you can redistribute it and/or modify
it under the terms of the GNU General Public License as published by
the Free Software Foundation; either version 2 of the License, or
(at your option) any later version.

This program is distributed in the hope that it will be useful,
but WITHOUT ANY WARRANTY; without even the implied warranty of
MERCHANTABILITY or FITNESS FOR A PARTICULAR PURPOSE.  See the
GNU General Public License for more details.

You should have received a copy of the GNU General Public License
along with this program.  If not, see <http://www.gnu.org/licenses/>.
*********************************************************************/

#include "presentwindows.h"
//KConfigSkeleton
#include "presentwindowsconfig.h"
#include <kactioncollection.h>
#include <kaction.h>
#include <KDE/KIcon>
#include <KDE/KLocalizedString>
#include <KDE/KStandardDirs>
#include <kdebug.h>
#include <kglobalsettings.h>
#include <kdeclarative/kdeclarative.h>

#include <kwinglutils.h>

#include <QMouseEvent>
#include <netwm_def.h>

#include <math.h>
#include <assert.h>
#include <limits.h>
#include <QApplication>
#include <QQmlContext>
#include <QQmlEngine>
#include <QQuickItem>
#include <QDesktopWidget>
#include <QGraphicsObject>
#include <QTimer>
#include <QVector2D>
#include <QVector4D>

namespace KWin
{

KWIN_EFFECT(presentwindows, PresentWindowsEffect)

PresentWindowsEffect::PresentWindowsEffect()
    : m_proxy(this)
    , m_activated(false)
    , m_ignoreMinimized(false)
    , m_decalOpacity(0.0)
    , m_hasKeyboardGrab(false)
    , m_mode(ModeCurrentDesktop)
    , m_managerWindow(NULL)
    , m_needInitialSelection(false)
    , m_highlightedWindow(NULL)
    , m_filterFrame(NULL)
    , m_closeView(NULL)
    , m_closeWindow(NULL)
    , m_dragInProgress(false)
    , m_dragWindow(NULL)
    , m_highlightedDropTarget(NULL)
    , m_dragToClose(false)
{
    m_atomDesktop = effects->announceSupportProperty("_KDE_PRESENT_WINDOWS_DESKTOP", this);
    m_atomWindows = effects->announceSupportProperty("_KDE_PRESENT_WINDOWS_GROUP", this);

    KActionCollection* actionCollection = new KActionCollection(this);
    KAction* a = (KAction*)actionCollection->addAction(QStringLiteral("Expose"));
    a->setText(i18n("Toggle Present Windows (Current desktop)"));
    a->setGlobalShortcut(KShortcut(Qt::CTRL + Qt::Key_F9));
    shortcut = a->globalShortcut();
    connect(a, SIGNAL(triggered(bool)), this, SLOT(toggleActive()));
    connect(a, SIGNAL(globalShortcutChanged(QKeySequence)), this, SLOT(globalShortcutChanged(QKeySequence)));
    KAction* b = (KAction*)actionCollection->addAction(QStringLiteral("ExposeAll"));
    b->setText(i18n("Toggle Present Windows (All desktops)"));
    b->setGlobalShortcut(KShortcut(Qt::CTRL + Qt::Key_F10));
    shortcutAll = b->globalShortcut();
    connect(b, SIGNAL(triggered(bool)), this, SLOT(toggleActiveAllDesktops()));
    connect(b, SIGNAL(globalShortcutChanged(QKeySequence)), this, SLOT(globalShortcutChangedAll(QKeySequence)));
    KAction* c = (KAction*)actionCollection->addAction(QStringLiteral("ExposeClass"));
    c->setText(i18n("Toggle Present Windows (Window class)"));
    c->setGlobalShortcut(KShortcut(Qt::CTRL + Qt::Key_F7));
    connect(c, SIGNAL(triggered(bool)), this, SLOT(toggleActiveClass()));
    connect(c, SIGNAL(globalShortcutChanged(QKeySequence)), this, SLOT(globalShortcutChangedClass(QKeySequence)));
    shortcutClass = c->globalShortcut();
    reconfigure(ReconfigureAll);
    connect(effects, SIGNAL(windowAdded(KWin::EffectWindow*)), this, SLOT(slotWindowAdded(KWin::EffectWindow*)));
    connect(effects, SIGNAL(windowClosed(KWin::EffectWindow*)), this, SLOT(slotWindowClosed(KWin::EffectWindow*)));
    connect(effects, SIGNAL(windowDeleted(KWin::EffectWindow*)), this, SLOT(slotWindowDeleted(KWin::EffectWindow*)));
    connect(effects, SIGNAL(windowGeometryShapeChanged(KWin::EffectWindow*,QRect)), this, SLOT(slotWindowGeometryShapeChanged(KWin::EffectWindow*,QRect)));
    connect(effects, SIGNAL(propertyNotify(KWin::EffectWindow*,long)), this, SLOT(slotPropertyNotify(KWin::EffectWindow*,long)));

    connect (qApp->desktop(), SIGNAL(screenCountChanged(int)), SLOT(screenCountChanged()));
}

PresentWindowsEffect::~PresentWindowsEffect()
{
    delete m_filterFrame;
    delete m_closeView;
}

void PresentWindowsEffect::reconfigure(ReconfigureFlags)
{
    PresentWindowsConfig::self()->readConfig();
    foreach (ElectricBorder border, m_borderActivate) {
        effects->unreserveElectricBorder(border, this);
    }
    foreach (ElectricBorder border, m_borderActivateAll) {
        effects->unreserveElectricBorder(border, this);
    }
    m_borderActivate.clear();
    m_borderActivateAll.clear();
    foreach (int i, PresentWindowsConfig::borderActivate()) {
        m_borderActivate.append(ElectricBorder(i));
        effects->reserveElectricBorder(ElectricBorder(i), this);
    }
    foreach (int i, PresentWindowsConfig::borderActivateAll()) {
        m_borderActivateAll.append(ElectricBorder(i));
        effects->reserveElectricBorder(ElectricBorder(i), this);
    }
    foreach (int i, PresentWindowsConfig::borderActivateClass()) {
        m_borderActivateClass.append(ElectricBorder(i));
        effects->reserveElectricBorder(ElectricBorder(i), this);
    }
    m_layoutMode = PresentWindowsConfig::layoutMode();
    m_showCaptions = PresentWindowsConfig::drawWindowCaptions();
    m_showIcons = PresentWindowsConfig::drawWindowIcons();
    m_doNotCloseWindows = !PresentWindowsConfig::allowClosingWindows();
    m_ignoreMinimized = PresentWindowsConfig::ignoreMinimized();
    m_accuracy = PresentWindowsConfig::accuracy() * 20;
    m_fillGaps = PresentWindowsConfig::fillGaps();
    m_fadeDuration = double(animationTime(150));
    m_showPanel = PresentWindowsConfig::showPanel();
    m_leftButtonWindow = (WindowMouseAction)PresentWindowsConfig::leftButtonWindow();
    m_middleButtonWindow = (WindowMouseAction)PresentWindowsConfig::middleButtonWindow();
    m_rightButtonWindow = (WindowMouseAction)PresentWindowsConfig::rightButtonWindow();
    m_leftButtonDesktop = (DesktopMouseAction)PresentWindowsConfig::leftButtonDesktop();
    m_middleButtonDesktop = (DesktopMouseAction)PresentWindowsConfig::middleButtonDesktop();
    m_rightButtonDesktop = (DesktopMouseAction)PresentWindowsConfig::rightButtonDesktop();
    m_dragToClose = PresentWindowsConfig::dragToClose();
}

void* PresentWindowsEffect::proxy()
{
    return &m_proxy;
}

void PresentWindowsEffect::toggleActiveClass()
{
    if (!m_activated) {
        if (!effects->activeWindow())
            return;
        m_mode = ModeWindowClass;
        m_class = effects->activeWindow()->windowClass();
    }
    setActive(!m_activated);
}

//-----------------------------------------------------------------------------
// Screen painting

void PresentWindowsEffect::prePaintScreen(ScreenPrePaintData &data, int time)
{
    m_motionManager.calculate(time);

    // We need to mark the screen as having been transformed otherwise there will be no repainting
    if (m_activated || m_motionManager.managingWindows())
        data.mask |= Effect::PAINT_SCREEN_WITH_TRANSFORMED_WINDOWS;

    if (m_activated)
        m_decalOpacity = qMin(1.0, m_decalOpacity + time / m_fadeDuration);
    else
        m_decalOpacity = qMax(0.0, m_decalOpacity - time / m_fadeDuration);

    effects->prePaintScreen(data, time);
}

void PresentWindowsEffect::paintScreen(int mask, QRegion region, ScreenPaintData &data)
{
    effects->paintScreen(mask, region, data);

    // Display the filter box
    if (!m_windowFilter.isEmpty())
        m_filterFrame->render(region);
    // Display drop targets
    for (int i=0; i<m_dropTargets.size(); ++i) {
        m_dropTargets.at(i)->render();
    }
}

void PresentWindowsEffect::postPaintScreen()
{
    if (m_motionManager.areWindowsMoving())
        effects->addRepaintFull();
    else if (!m_activated && m_motionManager.managingWindows() && !m_closeWindow) {
        // We have finished moving them back, stop processing
        m_motionManager.unmanageAll();

        DataHash::iterator i = m_windowData.begin();
        while (i != m_windowData.end()) {
            delete i.value().textFrame;
            delete i.value().iconFrame;
            ++i;
        }
        m_windowData.clear();

        foreach (EffectWindow * w, effects->stackingOrder()) {
            if (w->isDock()) {
                w->setData(WindowForceBlurRole, QVariant(false));
            }
        }
        effects->setActiveFullScreenEffect(NULL);
        effects->addRepaintFull();
    } else if (m_activated && m_needInitialSelection) {
        m_needInitialSelection = false;
        QMouseEvent me(QEvent::MouseMove, cursorPos(), Qt::NoButton, Qt::NoButton, Qt::NoModifier);
        windowInputMouseEvent(&me);
    }

    // Update windows that are changing brightness or opacity
    DataHash::const_iterator i;
    for (i = m_windowData.constBegin(); i != m_windowData.constEnd(); ++i) {
        if (i.value().opacity > 0.0 && i.value().opacity < 1.0)
            i.key()->addRepaintFull();
        if (i.key()->isDesktop() && !m_motionManager.isManaging(i.key())) {
            if (i.value().highlight != 0.3)
                i.key()->addRepaintFull();
        }
        else if (i.value().highlight > 0.0 && i.value().highlight < 1.0)
            i.key()->addRepaintFull();
    }

    effects->postPaintScreen();
}

//-----------------------------------------------------------------------------
// Window painting

void PresentWindowsEffect::prePaintWindow(EffectWindow *w, WindowPrePaintData &data, int time)
{
    // TODO: We should also check to see if any windows are fading just in case fading takes longer
    //       than moving the windows when the effect is deactivated.
    if (m_activated || m_motionManager.areWindowsMoving() || m_closeWindow) {
        DataHash::iterator winData = m_windowData.find(w);
        if (winData == m_windowData.end()) {
            effects->prePaintWindow(w, data, time);
            return;
        }
        w->enablePainting(EffectWindow::PAINT_DISABLED_BY_MINIMIZE);   // Display always
        w->enablePainting(EffectWindow::PAINT_DISABLED_BY_DESKTOP);
        if (winData->visible)
            w->enablePainting(EffectWindow::PAINT_DISABLED_BY_TAB_GROUP);

        // Calculate window's opacity
        // TODO: Minimized windows or windows not on the current desktop are only 75% visible?
        if (winData->visible) {
            if (winData->deleted)
                winData->opacity = qMax(0.0, winData->opacity - time / m_fadeDuration);
            else
                winData->opacity = qMin(/*(w->isMinimized() || !w->isOnCurrentDesktop()) ? 0.75 :*/ 1.0,
                                          winData->opacity + time / m_fadeDuration);
        } else
            winData->opacity = qMax(0.0, winData->opacity - time / m_fadeDuration);
        if (winData->opacity <= 0.0) {
            // don't disable painting for panels if show panel is set
            if (!(m_showPanel && w->isDock()))
                w->disablePainting(EffectWindow::PAINT_DISABLED);
        } else if (winData->opacity != 1.0)
            data.setTranslucent();

        const bool isInMotion = m_motionManager.isManaging(w);
        // Calculate window's brightness
        if (w == m_highlightedWindow || w == m_closeWindow || !m_activated)
            winData->highlight = qMin(1.0, winData->highlight + time / m_fadeDuration);
        else if (!isInMotion && w->isDesktop())
            winData->highlight = 0.3;
        else
            winData->highlight = qMax(0.0, winData->highlight - time / m_fadeDuration);

        // Closed windows
        if (winData->deleted) {
            data.setTranslucent();
            if (winData->opacity <= 0.0 && winData->referenced) {
                // it's possible that another effect has referenced the window
                // we have to keep the window in the list to prevent flickering
                winData->referenced = false;
                w->unrefWindow();
                if (w == m_closeWindow) {
                    m_closeWindow = NULL;
                }
            } else
                w->enablePainting(EffectWindow::PAINT_DISABLED_BY_DELETE);
        }

        // desktop windows on other desktops (Plasma activity per desktop) should not be painted
        if (w->isDesktop() && !w->isOnCurrentDesktop())
            w->disablePainting(EffectWindow::PAINT_DISABLED_BY_DESKTOP);

        if (isInMotion)
            data.setTransformed(); // We will be moving this window
    }
    effects->prePaintWindow(w, data, time);
}

void PresentWindowsEffect::paintWindow(EffectWindow *w, int mask, QRegion region, WindowPaintData &data)
{
    if (m_activated || m_motionManager.areWindowsMoving()) {
        DataHash::const_iterator winData = m_windowData.constFind(w);
        if (winData == m_windowData.constEnd() || (w->isDock() && m_showPanel)) {
            // in case the panel should be shown just display it without any changes
            effects->paintWindow(w, mask, region, data);
            return;
        }

        mask |= PAINT_WINDOW_LANCZOS;
        // Apply opacity and brightness
        data.multiplyOpacity(winData->opacity);
        data.multiplyBrightness(interpolate(0.40, 1.0, winData->highlight));

        if (m_motionManager.isManaging(w)) {
            if (w->isDesktop()) {
                effects->paintWindow(w, mask, region, data);
            }
            m_motionManager.apply(w, data);
            QRect rect = m_motionManager.transformedGeometry(w).toRect();

            if (m_activated && winData->highlight > 0.0) {
                // scale the window (interpolated by the highlight level) to at least 105% or to cover 1/16 of the screen size - yet keep it in screen bounds
                QRect area = effects->clientArea(FullScreenArea, w);

                QSizeF effSize(w->width()*data.xScale(), w->height()*data.yScale());
                float tScale = sqrt((area.width()*area.height()) / (16.0*effSize.width()*effSize.height()));
                if (tScale < 1.05) {
                    tScale = 1.05;
                }
                if (effSize.width()*tScale > area.width())
                    tScale = area.width() / effSize.width();
                if (effSize.height()*tScale > area.height())
                    tScale = area.height() / effSize.height();
                const qreal scale = interpolate(1.0, tScale, winData->highlight);
                if (scale > 1.0) {
                    if (scale < tScale) // don't use lanczos during transition
                        mask &= ~PAINT_WINDOW_LANCZOS;

                    const float df = (tScale-1.0f)*0.5f;
                    int tx = qRound(rect.width()*df);
                    int ty = qRound(rect.height()*df);
                    QRect tRect(rect.adjusted(-tx, -ty, tx, ty));
                    tx = qMax(tRect.x(), area.x()) + qMin(0, area.right()-tRect.right());
                    ty = qMax(tRect.y(), area.y()) + qMin(0, area.bottom()-tRect.bottom());
                    tx = qRound((tx-rect.x())*winData->highlight);
                    ty = qRound((ty-rect.y())*winData->highlight);

                    rect.translate(tx,ty);
                    rect.setWidth(rect.width()*scale);
                    rect.setHeight(rect.height()*scale);

                    data *= QVector2D(scale, scale);
                    data += QPoint(tx, ty);
                }
            }

            if (m_motionManager.areWindowsMoving()) {
                mask &= ~PAINT_WINDOW_LANCZOS;
            }
            if (m_dragInProgress && m_dragWindow == w) {
                data += (cursorPos() - m_dragStart);
            }
            effects->paintWindow(w, mask, region, data);


            if (m_showIcons) {
                QPoint point(rect.x() + rect.width() * 0.95,
                             rect.y() + rect.height() * 0.95);
                winData->iconFrame->setPosition(point);
                if (effects->compositingType() == KWin::OpenGL2Compositing && data.shader) {
                    const float a = 0.9 * data.opacity() * m_decalOpacity * 0.75;
                    data.shader->setUniform(GLShader::ModulationConstant, QVector4D(a, a, a, a));
                }
                winData->iconFrame->render(region, 0.9 * data.opacity() * m_decalOpacity, 0.75);
            }
            if (m_showCaptions) {
                QPoint point(rect.x() + rect.width() / 2,
                             rect.y() + rect.height() / 2);
                winData->textFrame->setPosition(point);
                if (effects->compositingType() == KWin::OpenGL2Compositing && data.shader) {
                    const float a = 0.9 * data.opacity() * m_decalOpacity * 0.75;
                    data.shader->setUniform(GLShader::ModulationConstant, QVector4D(a, a, a, a));
                }
                winData->textFrame->render(region, 0.9 * data.opacity() * m_decalOpacity, 0.75);
            }
        } else
            effects->paintWindow(w, mask, region, data);
    } else
        effects->paintWindow(w, mask, region, data);
}

//-----------------------------------------------------------------------------
// User interaction

void PresentWindowsEffect::slotWindowAdded(EffectWindow *w)
{
    if (!m_activated)
        return;
    WindowData *winData = &m_windowData[w];
    winData->visible = isVisibleWindow(w);
    winData->opacity = 0.0;
    winData->highlight = 0.0;
    winData->textFrame = effects->effectFrame(EffectFrameUnstyled, false);
    QFont font;
    font.setBold(true);
    font.setPointSize(12);
    winData->textFrame->setFont(font);
    winData->iconFrame = effects->effectFrame(EffectFrameUnstyled, false);
    winData->iconFrame->setAlignment(Qt::AlignRight | Qt::AlignBottom);
    winData->iconFrame->setIcon(w->icon());
    if (isSelectableWindow(w)) {
        m_motionManager.manage(w);
        rearrangeWindows();
    }
    if (m_closeView && w == effects->findWindow(m_closeView->winId())) {
        if (m_closeWindow != w) {
            DataHash::iterator winDataIt = m_windowData.find(m_closeWindow);
            if (winDataIt != m_windowData.end()) {
                if (winDataIt->referenced) {
                    m_closeWindow->unrefWindow();
                }
                m_windowData.erase(winDataIt);
            }
        }
        winData->visible = true;
        winData->highlight = 1.0;
        m_closeWindow = w;
        w->setData(WindowForceBlurRole, QVariant(true));
    }
}

void PresentWindowsEffect::slotWindowClosed(EffectWindow *w)
{
    if (m_managerWindow == w)
        m_managerWindow = NULL;
    DataHash::iterator winData = m_windowData.find(w);
    if (winData == m_windowData.end())
        return;
    winData->deleted = true;
    if (!winData->referenced) {
        winData->referenced = true;
        w->refWindow();
    }
    if (m_highlightedWindow == w)
        setHighlightedWindow(findFirstWindow());
    if (m_closeWindow == w) {
        return; // don't rearrange, get's nulled when unref'd
    }
    rearrangeWindows();

    foreach (EffectWindow *w, m_motionManager.managedWindows()) {
        winData = m_windowData.find(w);
        if (winData != m_windowData.end() && !winData->deleted)
           return; // found one that is not deleted? then we go on
    }
    setActive(false);     //else no need to keep this open
}

void PresentWindowsEffect::slotWindowDeleted(EffectWindow *w)
{
    DataHash::iterator winData = m_windowData.find(w);
    if (winData == m_windowData.end())
        return;
    delete winData->textFrame;
    delete winData->iconFrame;
    m_windowData.erase(winData);
    m_motionManager.unmanage(w);
}

void PresentWindowsEffect::slotWindowGeometryShapeChanged(EffectWindow* w, const QRect& old)
{
    Q_UNUSED(old)
    if (!m_activated)
        return;
    if (!m_windowData.contains(w))
        return;
    rearrangeWindows();
}

bool PresentWindowsEffect::borderActivated(ElectricBorder border)
{
    int mode = 0;
    if (m_borderActivate.contains(border))
        mode |= 1;
    else if (m_borderActivateAll.contains(border))
        mode |= 2;
    else if (m_borderActivateClass.contains(border))
        mode |= 4;

    if (!mode)
        return false;

    if (effects->activeFullScreenEffect() && effects->activeFullScreenEffect() != this)
        return true;

    if (mode & 1)
        toggleActive();
    else if (mode & 2)
        toggleActiveAllDesktops();
    else if (mode & 4)
        toggleActiveClass();
    return true;
}

void PresentWindowsEffect::windowInputMouseEvent(QEvent *e)
{
    QMouseEvent* me = static_cast< QMouseEvent* >(e);
    if (m_closeView && m_closeView->geometry().contains(me->pos())) {
        if (!m_closeView->isVisible()) {
            updateCloseWindow();
        }
        if (m_closeView->isVisible()) {
            const QPoint widgetPos = m_closeView->mapFromGlobal(me->pos());
//             const QPointF scenePos = m_closeView->mapToScene(widgetPos);
            QMouseEvent event(me->type(), widgetPos, me->pos(), me->button(), me->buttons(), me->modifiers());
            m_closeView->windowInputMouseEvent(&event);
            return;
        }
    }
    // Which window are we hovering over? Always trigger as we don't always get move events before clicking
    // We cannot use m_motionManager.windowAtPoint() as the window might not be visible
    EffectWindowList windows = m_motionManager.managedWindows();
    bool hovering = false;
    EffectWindow *highlightCandidate = NULL;
    for (int i = 0; i < windows.size(); ++i) {
        DataHash::const_iterator winData = m_windowData.constFind(windows.at(i));
        if (winData == m_windowData.constEnd())
            continue;
        if (m_motionManager.transformedGeometry(windows.at(i)).contains(cursorPos()) &&
                winData->visible && !winData->deleted) {
            hovering = true;
            if (windows.at(i) && m_highlightedWindow != windows.at(i) && !m_dragInProgress)
                highlightCandidate = windows.at(i);
            break;
        }
    }
    if (!hovering)
        setHighlightedWindow(NULL);
    if (m_highlightedWindow && m_motionManager.transformedGeometry(m_highlightedWindow).contains(me->pos()))
        updateCloseWindow();
    else if (m_closeView)
        m_closeView->hide();

    if (e->type() == QEvent::MouseButtonRelease) {
        if (highlightCandidate)
            setHighlightedWindow(highlightCandidate);
        if (me->button() == Qt::LeftButton) {
            if (m_dragInProgress && m_dragWindow) {
                // handle drop
                for (int i=0; i<m_dropTargets.size(); ++i) {
                    if (m_dropTargets.at(i)->geometry().contains(me->pos())) {
                        m_dragWindow->closeWindow();
                        break;
                    }
                }
                effects->setElevatedWindow(m_dragWindow, false);
                m_dragInProgress = false;
                m_dragWindow = NULL;
                if (m_highlightedDropTarget) {
                    KIcon icon(QStringLiteral("user-trash"));
                    m_highlightedDropTarget->setIcon(icon.pixmap(QSize(128, 128), QIcon::Normal));
                    m_highlightedDropTarget = NULL;
                }
                effects->addRepaintFull();
                effects->defineCursor(Qt::PointingHandCursor);
                return;
            }
            if (hovering) {
                // mouse is hovering above a window - use MouseActionsWindow
                mouseActionWindow(m_leftButtonWindow);
            } else {
                // mouse is hovering above desktop - use MouseActionsDesktop
                mouseActionDesktop(m_leftButtonDesktop);
            }
        }
        if (me->button() == Qt::MidButton) {
            if (hovering) {
                // mouse is hovering above a window - use MouseActionsWindow
                mouseActionWindow(m_middleButtonWindow);
            } else {
                // mouse is hovering above desktop - use MouseActionsDesktop
                mouseActionDesktop(m_middleButtonDesktop);
            }
        }
        if (me->button() == Qt::RightButton) {
            if (hovering) {
                // mouse is hovering above a window - use MouseActionsWindow
                mouseActionWindow(m_rightButtonWindow);
            } else {
                // mouse is hovering above desktop - use MouseActionsDesktop
                mouseActionDesktop(m_rightButtonDesktop);
            }
        }
        // reset dragging state
        effects->setElevatedWindow(m_dragWindow, false);
        m_dragInProgress = false;
        m_dragWindow = NULL;
        if (m_highlightedDropTarget) {
            effects->addRepaint(m_highlightedDropTarget->geometry());
            KIcon icon(QStringLiteral("user-trash"));
            m_highlightedDropTarget->setIcon(icon.pixmap(QSize(128, 128), QIcon::Normal));
            m_highlightedDropTarget = NULL;
        }
        effects->defineCursor(Qt::PointingHandCursor);
    } else if (e->type() == QEvent::MouseButtonPress && me->button() == Qt::LeftButton && hovering && m_dragToClose) {
        if (highlightCandidate)
            setHighlightedWindow(highlightCandidate);
        m_dragStart = me->pos();
        m_dragWindow = m_highlightedWindow;
        m_dragInProgress = false;
        m_highlightedDropTarget = NULL;
        effects->setElevatedWindow(m_dragWindow, true);
        effects->addRepaintFull();
    } else if (highlightCandidate && !m_motionManager.areWindowsMoving())
        setHighlightedWindow(highlightCandidate);
    if (e->type() == QEvent::MouseMove && m_dragWindow) {
        if ((me->pos() - m_dragStart).manhattanLength() > KGlobalSettings::dndEventDelay() && !m_dragInProgress) {
            m_dragInProgress = true;
            effects->defineCursor(Qt::ForbiddenCursor);
        }
        if (!m_dragInProgress) {
            return;
        }
        effects->addRepaintFull();
        EffectFrame *target = NULL;
        foreach(EffectFrame *frame, m_dropTargets) {
            if (frame->geometry().contains(me->pos())) {
                target = frame;
                break;
            }
        }
        if (target && !m_highlightedDropTarget) {
            m_highlightedDropTarget = target;
            KIcon icon(QStringLiteral("user-trash"));
            effects->addRepaint(m_highlightedDropTarget->geometry());
            m_highlightedDropTarget->setIcon(icon.pixmap(QSize(128, 128), QIcon::Active));
            effects->defineCursor(Qt::DragMoveCursor);
        } else if (!target && m_highlightedDropTarget) {
            KIcon icon(QStringLiteral("user-trash"));
            effects->addRepaint(m_highlightedDropTarget->geometry());
            m_highlightedDropTarget->setIcon(icon.pixmap(QSize(128, 128), QIcon::Normal));
            m_highlightedDropTarget = NULL;
            effects->defineCursor(Qt::ForbiddenCursor);
        }
    }
}

void PresentWindowsEffect::mouseActionWindow(WindowMouseAction& action)
{
    switch(action) {
    case WindowActivateAction:
        if (m_highlightedWindow)
            effects->activateWindow(m_highlightedWindow);
        setActive(false);
        break;
    case WindowExitAction:
        setActive(false);
        break;
    case WindowToCurrentDesktopAction:
        if (m_highlightedWindow)
            effects->windowToDesktop(m_highlightedWindow, effects->currentDesktop());
        break;
    case WindowToAllDesktopsAction:
        if (m_highlightedWindow) {
            if (m_highlightedWindow->isOnAllDesktops())
                effects->windowToDesktop(m_highlightedWindow, effects->currentDesktop());
            else
                effects->windowToDesktop(m_highlightedWindow, NET::OnAllDesktops);
        }
        break;
    case WindowMinimizeAction:
        if (m_highlightedWindow) {
            if (m_highlightedWindow->isMinimized())
                m_highlightedWindow->unminimize();
            else
                m_highlightedWindow->minimize();
        }
        break;
    default:
        break;
    }
}

void PresentWindowsEffect::mouseActionDesktop(DesktopMouseAction& action)
{
    switch(action) {
    case DesktopActivateAction:
        if (m_highlightedWindow)
            effects->activateWindow(m_highlightedWindow);
        setActive(false);
        break;
    case DesktopExitAction:
        setActive(false);
        break;
    case DesktopShowDesktopAction:
        effects->setShowingDesktop(true);
        setActive(false);
    default:
        break;
    }
}


void PresentWindowsEffect::grabbedKeyboardEvent(QKeyEvent *e)
{
    if (e->type() == QEvent::KeyPress) {
        // check for global shortcuts
        // HACK: keyboard grab disables the global shortcuts so we have to check for global shortcut (bug 156155)
        if (m_mode == ModeCurrentDesktop && shortcut.contains(e->key() + e->modifiers())) {
            toggleActive();
            return;
        }
        if (m_mode == ModeAllDesktops && shortcutAll.contains(e->key() + e->modifiers())) {
            toggleActiveAllDesktops();
            return;
        }
        if (m_mode == ModeWindowClass && shortcutClass.contains(e->key() + e->modifiers())) {
            toggleActiveClass();
            return;
        }

        switch(e->key()) {
            // Wrap only if not auto-repeating
        case Qt::Key_Left:
            setHighlightedWindow(relativeWindow(m_highlightedWindow, -1, 0, !e->isAutoRepeat()));
            break;
        case Qt::Key_Right:
            setHighlightedWindow(relativeWindow(m_highlightedWindow, 1, 0, !e->isAutoRepeat()));
            break;
        case Qt::Key_Up:
            setHighlightedWindow(relativeWindow(m_highlightedWindow, 0, -1, !e->isAutoRepeat()));
            break;
        case Qt::Key_Down:
            setHighlightedWindow(relativeWindow(m_highlightedWindow, 0, 1, !e->isAutoRepeat()));
            break;
        case Qt::Key_Home:
            setHighlightedWindow(relativeWindow(m_highlightedWindow, -1000, 0, false));
            break;
        case Qt::Key_End:
            setHighlightedWindow(relativeWindow(m_highlightedWindow, 1000, 0, false));
            break;
        case Qt::Key_PageUp:
            setHighlightedWindow(relativeWindow(m_highlightedWindow, 0, -1000, false));
            break;
        case Qt::Key_PageDown:
            setHighlightedWindow(relativeWindow(m_highlightedWindow, 0, 1000, false));
            break;
        case Qt::Key_Backspace:
            if (!m_windowFilter.isEmpty()) {
                m_windowFilter.remove(m_windowFilter.length() - 1, 1);
                updateFilterFrame();
                rearrangeWindows();
            }
            return;
        case Qt::Key_Escape:
            setActive(false);
            return;
        case Qt::Key_Return:
        case Qt::Key_Enter:
            if (m_highlightedWindow)
                effects->activateWindow(m_highlightedWindow);
            setActive(false);
            return;
        case Qt::Key_Tab:
            return; // Nothing at the moment
        case Qt::Key_Delete:
            if (!m_windowFilter.isEmpty()) {
                m_windowFilter.clear();
                updateFilterFrame();
                rearrangeWindows();
            }
            break;
        case 0:
            return; // HACK: Workaround for Qt bug on unbound keys (#178547)
        default:
            if (!e->text().isEmpty()) {
                m_windowFilter.append(e->text());
                updateFilterFrame();
                rearrangeWindows();
                return;
            }
            break;
        }
    }
}

//-----------------------------------------------------------------------------
// Atom handling
void PresentWindowsEffect::slotPropertyNotify(EffectWindow* w, long a)
{
    if (!w || (a != m_atomDesktop && a != m_atomWindows))
        return; // Not our atom

    if (a == m_atomDesktop) {
        QByteArray byteData = w->readProperty(m_atomDesktop, m_atomDesktop, 32);
        if (byteData.length() < 1) {
            // Property was removed, end present windows
            setActive(false);
            return;
        }
        long* data = reinterpret_cast<long*>(byteData.data());

        if (!data[0]) {
            // Purposely ending present windows by issuing a NULL target
            setActive(false);
            return;
        }
        // present windows is active so don't do anything
        if (m_activated)
            return;

        int desktop = data[0];
        if (desktop > effects->numberOfDesktops())
            return;
        if (desktop == -1)
            toggleActiveAllDesktops();
        else {
            m_mode = ModeSelectedDesktop;
            m_desktop = desktop;
            m_managerWindow = w;
            setActive(true);
        }
    } else if (a == m_atomWindows) {
        QByteArray byteData = w->readProperty(m_atomWindows, m_atomWindows, 32);
        if (byteData.length() < 1) {
            // Property was removed, end present windows
            setActive(false);
            return;
        }
        long* data = reinterpret_cast<long*>(byteData.data());

        if (!data[0]) {
            // Purposely ending present windows by issuing a NULL target
            setActive(false);
            return;
        }
        // present windows is active so don't do anything
        if (m_activated)
            return;

        // for security clear selected windows
        m_selectedWindows.clear();
        int length = byteData.length() / sizeof(data[0]);
        for (int i = 0; i < length; i++) {
            EffectWindow* foundWin = effects->findWindow(data[i]);
            if (!foundWin) {
                kDebug(1212) << "Invalid window targetted for present windows. Requested:" << data[i];
                continue;
            }
            m_selectedWindows.append(foundWin);
        }
        m_mode = ModeWindowGroup;
        m_managerWindow = w;
        setActive(true);
    }
}

//-----------------------------------------------------------------------------
// Window rearranging

void PresentWindowsEffect::rearrangeWindows()
{
    if (!m_activated)
        return;

    effects->addRepaintFull(); // Trigger the first repaint
    if (m_closeView)
        m_closeView->hide();

    // Work out which windows are on which screens
    EffectWindowList windowlist;
    QList<EffectWindowList> windowlists;
    for (int i = 0; i < effects->numScreens(); i++)
        windowlists.append(EffectWindowList());

    if (m_windowFilter.isEmpty()) {
        windowlist = m_motionManager.managedWindows();
        foreach (EffectWindow * w, m_motionManager.managedWindows()) {
            DataHash::iterator winData = m_windowData.find(w);
            if (winData == m_windowData.end() || winData->deleted)
                continue; // don't include closed windows
            windowlists[w->screen()].append(w);
            winData->visible = true;
        }
    } else {
        // Can we move this filtering somewhere else?
        foreach (EffectWindow * w, m_motionManager.managedWindows()) {
            DataHash::iterator winData = m_windowData.find(w);
            if (winData == m_windowData.end() || winData->deleted)
                continue; // don't include closed windows
            if (w->caption().contains(m_windowFilter, Qt::CaseInsensitive) ||
                    w->windowClass().contains(m_windowFilter, Qt::CaseInsensitive) ||
                    w->windowRole().contains(m_windowFilter, Qt::CaseInsensitive)) {
                windowlist.append(w);
                windowlists[w->screen()].append(w);
                winData->visible = true;
            } else
                winData->visible = false;
        }
    }
    if (windowlist.isEmpty()) {
        setHighlightedWindow(NULL);
        return;
    }

    // We filtered out the highlighted window
    if (m_highlightedWindow) {
        DataHash::iterator winData = m_windowData.find(m_highlightedWindow);
        if (winData != m_windowData.end() && !winData->visible)
            setHighlightedWindow(findFirstWindow());
    } else
        setHighlightedWindow(findFirstWindow());

    int screens = effects->numScreens();
    for (int screen = 0; screen < screens; screen++) {
        EffectWindowList windows;
        windows = windowlists[screen];

        // Don't rearrange if the grid is the same size as what it was before to prevent
        // windows moving to a better spot if one was filtered out.
        if (m_layoutMode == LayoutRegularGrid &&
                m_gridSizes[screen].columns * m_gridSizes[screen].rows &&
                windows.size() < m_gridSizes[screen].columns * m_gridSizes[screen].rows &&
                windows.size() > (m_gridSizes[screen].columns - 1) * m_gridSizes[screen].rows &&
                windows.size() > m_gridSizes[screen].columns *(m_gridSizes[screen].rows - 1))
            continue;

        // No point continuing if there is no windows to process
        if (!windows.count())
            continue;

        calculateWindowTransformations(windows, screen, m_motionManager);
    }

    // Resize text frames if required
    QFontMetrics* metrics = NULL; // All fonts are the same
    foreach (EffectWindow * w, m_motionManager.managedWindows()) {
        DataHash::iterator winData = m_windowData.find(w);
        if (winData == m_windowData.end())
            continue;
        if (!metrics)
            metrics = new QFontMetrics(winData->textFrame->font());
        QRect geom = m_motionManager.targetGeometry(w).toRect();
        QString string = metrics->elidedText(w->caption(), Qt::ElideRight, geom.width() * 0.9);
        if (string != winData->textFrame->text())
            winData->textFrame->setText(string);
    }
    delete metrics;
}

void PresentWindowsEffect::calculateWindowTransformations(EffectWindowList windowlist, int screen,
        WindowMotionManager& motionManager, bool external)
{
    if (m_layoutMode == LayoutRegularGrid)
        calculateWindowTransformationsClosest(windowlist, screen, motionManager);
    else if (m_layoutMode == LayoutFlexibleGrid)
        calculateWindowTransformationsKompose(windowlist, screen, motionManager);
    else
        calculateWindowTransformationsNatural(windowlist, screen, motionManager);

    // If called externally we don't need to remember this data
    if (external)
        m_windowData.clear();
}

static inline int distance(QPoint &pos1, QPoint &pos2)
{
    const int xdiff = pos1.x() - pos2.x();
    const int ydiff = pos1.y() - pos2.y();
    return int(sqrt(float(xdiff*xdiff + ydiff*ydiff)));
}

void PresentWindowsEffect::calculateWindowTransformationsClosest(EffectWindowList windowlist, int screen,
        WindowMotionManager& motionManager)
{
    // This layout mode requires at least one window visible
    if (windowlist.count() == 0)
        return;

    QRect area = effects->clientArea(ScreenArea, screen, effects->currentDesktop());
    if (m_showPanel)   // reserve space for the panel
        area = effects->clientArea(MaximizeArea, screen, effects->currentDesktop());
    int columns = int(ceil(sqrt(double(windowlist.count()))));
    int rows = int(ceil(windowlist.count() / double(columns)));

    // Remember the size for later
    // If we are using this layout externally we don't need to remember m_gridSizes.
    if (m_gridSizes.size() != 0) {
        m_gridSizes[screen].columns = columns;
        m_gridSizes[screen].rows = rows;
    }

    // Assign slots
    int slotWidth = area.width() / columns;
    int slotHeight = area.height() / rows;
    QVector<EffectWindow*> takenSlots;
    takenSlots.resize(rows*columns);
    takenSlots.fill(0);

    // precalculate all slot centers
    QVector<QPoint> slotCenters;
    slotCenters.resize(rows*columns);
    for (int x = 0; x < columns; ++x)
        for (int y = 0; y < rows; ++y) {
            slotCenters[x + y*columns] = QPoint(area.x() + slotWidth * x + slotWidth / 2,
                                                area.y() + slotHeight * y + slotHeight / 2);
        }

    // Assign each window to the closest available slot
    EffectWindowList tmpList = windowlist; // use a QLinkedList copy instead?
    QPoint otherPos;
    while (!tmpList.isEmpty()) {
        EffectWindow *w = tmpList.first();
        int slotCandidate = -1, slotCandidateDistance = INT_MAX;
        QPoint pos = w->geometry().center();
        for (int i = 0; i < columns*rows; ++i) { // all slots
            const int dist = distance(pos, slotCenters[i]);
            if (dist < slotCandidateDistance) { // window is interested in this slot
                EffectWindow *occupier = takenSlots[i];
                assert(occupier != w);
                if (!occupier || dist < distance((otherPos = occupier->geometry().center()), slotCenters[i])) {
                    // either nobody lives here, or we're better - takeover the slot if it's our best
                    slotCandidate = i;
                    slotCandidateDistance = dist;
                }
            }
        }
        assert(slotCandidate != -1);
        if (takenSlots[slotCandidate])
            tmpList << takenSlots[slotCandidate]; // occupier needs a new home now :p
        tmpList.removeAll(w);
        takenSlots[slotCandidate] = w; // ...and we rumble in =)
    }

    for (int slot = 0; slot < columns*rows; ++slot) {
        EffectWindow *w = takenSlots[slot];
        if (!w) // some slots might be empty
            continue;

        // Work out where the slot is
        QRect target(
            area.x() + (slot % columns) * slotWidth,
            area.y() + (slot / columns) * slotHeight,
            slotWidth, slotHeight);
        target.adjust(10, 10, -10, -10);   // Borders
        double scale;
        if (target.width() / double(w->width()) < target.height() / double(w->height())) {
            // Center vertically
            scale = target.width() / double(w->width());
            target.moveTop(target.top() + (target.height() - int(w->height() * scale)) / 2);
            target.setHeight(int(w->height() * scale));
        } else {
            // Center horizontally
            scale = target.height() / double(w->height());
            target.moveLeft(target.left() + (target.width() - int(w->width() * scale)) / 2);
            target.setWidth(int(w->width() * scale));
        }
        // Don't scale the windows too much
        if (scale > 2.0 || (scale > 1.0 && (w->width() > 300 || w->height() > 300))) {
            scale = (w->width() > 300 || w->height() > 300) ? 1.0 : 2.0;
            target = QRect(
                         target.center().x() - int(w->width() * scale) / 2,
                         target.center().y() - int(w->height() * scale) / 2,
                         scale * w->width(), scale * w->height());
        }
        motionManager.moveWindow(w, target);
    }
}

void PresentWindowsEffect::calculateWindowTransformationsKompose(EffectWindowList windowlist, int screen,
        WindowMotionManager& motionManager)
{
    // This layout mode requires at least one window visible
    if (windowlist.count() == 0)
        return;

    QRect availRect = effects->clientArea(ScreenArea, screen, effects->currentDesktop());
    if (m_showPanel)   // reserve space for the panel
        availRect = effects->clientArea(MaximizeArea, screen, effects->currentDesktop());
    qSort(windowlist);   // The location of the windows should not depend on the stacking order

    // Following code is taken from Kompose 0.5.4, src/komposelayout.cpp

    int spacing = 10;
    int rows, columns;
    double parentRatio = availRect.width() / (double)availRect.height();
    // Use more columns than rows when parent's width > parent's height
    if (parentRatio > 1) {
        columns = (int)ceil(sqrt((double)windowlist.count()));
        rows = (int)ceil((double)windowlist.count() / (double)columns);
    } else {
        rows = (int)ceil(sqrt((double)windowlist.count()));
        columns = (int)ceil((double)windowlist.count() / (double)rows);
    }
    //kDebug(1212) << "Using " << rows << " rows & " << columns << " columns for " << windowlist.count() << " clients";

    // Calculate width & height
    int w = (availRect.width() - (columns + 1) * spacing) / columns;
    int h = (availRect.height() - (rows + 1) * spacing) / rows;

    EffectWindowList::iterator it(windowlist.begin());
    QList<QRect> geometryRects;
    QList<int> maxRowHeights;
    // Process rows
    for (int i = 0; i < rows; ++i) {
        int xOffsetFromLastCol = 0;
        int maxHeightInRow = 0;
        // Process columns
        for (int j = 0; j < columns; ++j) {
            EffectWindow* window;

            // Check for end of List
            if (it == windowlist.end())
                break;
            window = *it;

            // Calculate width and height of widget
            double ratio = aspectRatio(window);

            int widgetw = 100;
            int widgeth = 100;
            int usableW = w;
            int usableH = h;

            // use width of two boxes if there is no right neighbour
            if (window == windowlist.last() && j != columns - 1) {
                usableW = 2 * w;
            }
            ++it; // We need access to the neighbour in the following
            // expand if right neighbour has ratio < 1
            if (j != columns - 1 && it != windowlist.end() && aspectRatio(*it) < 1) {
                int addW = w - widthForHeight(*it, h);
                if (addW > 0) {
                    usableW = w + addW;
                }
            }

            if (ratio == -1) {
                widgetw = w;
                widgeth = h;
            } else {
                double widthByHeight = widthForHeight(window, usableH);
                double heightByWidth = heightForWidth(window, usableW);
                if ((ratio >= 1.0 && heightByWidth <= usableH) ||
                        (ratio < 1.0 && widthByHeight > usableW)) {
                    widgetw = usableW;
                    widgeth = (int)heightByWidth;
                } else if ((ratio < 1.0 && widthByHeight <= usableW) ||
                          (ratio >= 1.0 && heightByWidth > usableH)) {
                    widgeth = usableH;
                    widgetw = (int)widthByHeight;
                }
                // Don't upscale large-ish windows
                if (widgetw > window->width() && (window->width() > 300 || window->height() > 300)) {
                    widgetw = window->width();
                    widgeth = window->height();
                }
            }

            // Set the Widget's size

            int alignmentXoffset = 0;
            int alignmentYoffset = 0;
            if (i == 0 && h > widgeth)
                alignmentYoffset = h - widgeth;
            if (j == 0 && w > widgetw)
                alignmentXoffset = w - widgetw;
            QRect geom(availRect.x() + j *(w + spacing) + spacing + alignmentXoffset + xOffsetFromLastCol,
                       availRect.y() + i *(h + spacing) + spacing + alignmentYoffset,
                       widgetw, widgeth);
            geometryRects.append(geom);

            // Set the x offset for the next column
            if (alignmentXoffset == 0)
                xOffsetFromLastCol += widgetw - w;
            if (maxHeightInRow < widgeth)
                maxHeightInRow = widgeth;
        }
        maxRowHeights.append(maxHeightInRow);
    }

    int topOffset = 0;
    for (int i = 0; i < rows; i++) {
        for (int j = 0; j < columns; j++) {
            int pos = i * columns + j;
            if (pos >= windowlist.count())
                break;

            EffectWindow* window = windowlist[pos];
            QRect target = geometryRects[pos];
            target.setY(target.y() + topOffset);
            // @Marrtin: any idea what this is good for?
//             DataHash::iterator winData = m_windowData.find(window);
//             if (winData != m_windowData.end())
//                 winData->slot = pos;
            motionManager.moveWindow(window, target);

            //kDebug(1212) << "Window '" << window->caption() << "' gets moved to (" <<
            //        mWindowData[window].area.left() << "; " << mWindowData[window].area.right() <<
            //        "), scale: " << mWindowData[window].scale << endl;
        }
        if (maxRowHeights[i] - h > 0)
            topOffset += maxRowHeights[i] - h;
    }
}

void PresentWindowsEffect::calculateWindowTransformationsNatural(EffectWindowList windowlist, int screen,
        WindowMotionManager& motionManager)
{
    // If windows do not overlap they scale into nothingness, fix by resetting. To reproduce
    // just have a single window on a Xinerama screen or have two windows that do not touch.
    // TODO: Work out why this happens, is most likely a bug in the manager.
    foreach (EffectWindow * w, windowlist)
        if (motionManager.transformedGeometry(w) == w->geometry())
            motionManager.reset(w);

    if (windowlist.count() == 1) {
        // Just move the window to its original location to save time
        if (effects->clientArea(FullScreenArea, windowlist[0]).contains(windowlist[0]->geometry())) {
            motionManager.moveWindow(windowlist[0], windowlist[0]->geometry());
            return;
        }
    }

    // As we are using pseudo-random movement (See "slot") we need to make sure the list
    // is always sorted the same way no matter which window is currently active.
    qSort(windowlist);

    QRect area = effects->clientArea(ScreenArea, screen, effects->currentDesktop());
    if (m_showPanel)   // reserve space for the panel
        area = effects->clientArea(MaximizeArea, screen, effects->currentDesktop());
    QRect bounds = area;
    int direction = 0;
    QHash<EffectWindow*, QRect> targets;
    QHash<EffectWindow*, int> directions;
    foreach (EffectWindow * w, windowlist) {
        bounds = bounds.united(w->geometry());
        targets[w] = w->geometry();
        // Reuse the unused "slot" as a preferred direction attribute. This is used when the window
        // is on the edge of the screen to try to use as much screen real estate as possible.
        directions[w] = direction;
        direction++;
        if (direction == 4)
            direction = 0;
    }

    // Iterate over all windows, if two overlap push them apart _slightly_ as we try to
    // brute-force the most optimal positions over many iterations.
    bool overlap;
    do {
        overlap = false;
        foreach (EffectWindow * w, windowlist) {
            QRect *target_w = &targets[w];
            foreach (EffectWindow * e, windowlist) {
                if (w == e)
                    continue;
                QRect *target_e = &targets[e];
                if (target_w->adjusted(-5, -5, 5, 5).intersects(target_e->adjusted(-5, -5, 5, 5))) {
                    overlap = true;

                    // Determine pushing direction
                    QPoint diff(target_e->center() - target_w->center());
                    // Prevent dividing by zero and non-movement
                    if (diff.x() == 0 && diff.y() == 0)
                        diff.setX(1);
                    // Try to keep screen aspect ratio
                    //if (bounds.height() / bounds.width() > area.height() / area.width())
                    //    diff.setY(diff.y() / 2);
                    //else
                    //    diff.setX(diff.x() / 2);
                    // Approximate a vector of between 10px and 20px in magnitude in the same direction
                    diff *= m_accuracy / double(diff.manhattanLength());
                    // Move both windows apart
                    target_w->translate(-diff);
                    target_e->translate(diff);

                    // Try to keep the bounding rect the same aspect as the screen so that more
                    // screen real estate is utilised. We do this by splitting the screen into nine
                    // equal sections, if the window center is in any of the corner sections pull the
                    // window towards the outer corner. If it is in any of the other edge sections
                    // alternate between each corner on that edge. We don't want to determine it
                    // randomly as it will not produce consistant locations when using the filter.
                    // Only move one window so we don't cause large amounts of unnecessary zooming
                    // in some situations. We need to do this even when expanding later just in case
                    // all windows are the same size.
                    // (We are using an old bounding rect for this, hopefully it doesn't matter)
                    int xSection = (target_w->x() - bounds.x()) / (bounds.width() / 3);
                    int ySection = (target_w->y() - bounds.y()) / (bounds.height() / 3);
                    diff = QPoint(0, 0);
                    if (xSection != 1 || ySection != 1) { // Remove this if you want the center to pull as well
                        if (xSection == 1)
                            xSection = (directions[w] / 2 ? 2 : 0);
                        if (ySection == 1)
                            ySection = (directions[w] % 2 ? 2 : 0);
                    }
                    if (xSection == 0 && ySection == 0)
                        diff = QPoint(bounds.topLeft() - target_w->center());
                    if (xSection == 2 && ySection == 0)
                        diff = QPoint(bounds.topRight() - target_w->center());
                    if (xSection == 2 && ySection == 2)
                        diff = QPoint(bounds.bottomRight() - target_w->center());
                    if (xSection == 0 && ySection == 2)
                        diff = QPoint(bounds.bottomLeft() - target_w->center());
                    if (diff.x() != 0 || diff.y() != 0) {
                        diff *= m_accuracy / double(diff.manhattanLength());
                        target_w->translate(diff);
                    }

                    // Update bounding rect
                    bounds = bounds.united(*target_w);
                    bounds = bounds.united(*target_e);
                }
            }
        }
    } while (overlap);

    // Work out scaling by getting the most top-left and most bottom-right window coords.
    // The 20's and 10's are so that the windows don't touch the edge of the screen.
    double scale;
    if (bounds == area)
        scale = 1.0; // Don't add borders to the screen
    else if (area.width() / double(bounds.width()) < area.height() / double(bounds.height()))
        scale = (area.width() - 20) / double(bounds.width());
    else
        scale = (area.height() - 20) / double(bounds.height());
    // Make bounding rect fill the screen size for later steps
    bounds = QRect(
                 bounds.x() - (area.width() - 20 - bounds.width() * scale) / 2 - 10 / scale,
                 bounds.y() - (area.height() - 20 - bounds.height() * scale) / 2 - 10 / scale,
                 area.width() / scale,
                 area.height() / scale
             );

    // Move all windows back onto the screen and set their scale
    QHash<EffectWindow*, QRect>::iterator target = targets.begin();
    while (target != targets.end()) {
        target->setRect((target->x() - bounds.x()) * scale + area.x(),
                        (target->y() - bounds.y()) * scale + area.y(),
                        target->width() * scale,
                        target->height() * scale
                        );
        ++target;
    }

    // Try to fill the gaps by enlarging windows if they have the space
    if (m_fillGaps) {
        // Don't expand onto or over the border
        QRegion borderRegion(area.adjusted(-200, -200, 200, 200));
        borderRegion ^= area.adjusted(10 / scale, 10 / scale, -10 / scale, -10 / scale);

        bool moved;
        do {
            moved = false;
            foreach (EffectWindow * w, windowlist) {
                QRect oldRect;
                QRect *target = &targets[w];
                // This may cause some slight distortion if the windows are enlarged a large amount
                int widthDiff = m_accuracy;
                int heightDiff = heightForWidth(w, target->width() + widthDiff) - target->height();
                int xDiff = widthDiff / 2;  // Also move a bit in the direction of the enlarge, allows the
                int yDiff = heightDiff / 2; // center windows to be enlarged if there is gaps on the side.

                // Attempt enlarging to the top-right
                oldRect = *target;
                target->setRect(target->x() + xDiff,
                                target->y() - yDiff - heightDiff,
                                target->width() + widthDiff,
                                target->height() + heightDiff
                                );
                if (isOverlappingAny(w, targets, borderRegion))
                    *target = oldRect;
                else
                    moved = true;

                // Attempt enlarging to the bottom-right
                oldRect = *target;
                target->setRect(
                                 target->x() + xDiff,
                                 target->y() + yDiff,
                                 target->width() + widthDiff,
                                 target->height() + heightDiff
                             );
                if (isOverlappingAny(w, targets, borderRegion))
                    *target = oldRect;
                else
                    moved = true;

                // Attempt enlarging to the bottom-left
                oldRect = *target;
                target->setRect(
                                 target->x() - xDiff - widthDiff,
                                 target->y() + yDiff,
                                 target->width() + widthDiff,
                                 target->height() + heightDiff
                             );
                if (isOverlappingAny(w, targets, borderRegion))
                    *target = oldRect;
                else
                    moved = true;

                // Attempt enlarging to the top-left
                oldRect = *target;
                target->setRect(
                                 target->x() - xDiff - widthDiff,
                                 target->y() - yDiff - heightDiff,
                                 target->width() + widthDiff,
                                 target->height() + heightDiff
                             );
                if (isOverlappingAny(w, targets, borderRegion))
                    *target = oldRect;
                else
                    moved = true;
            }
        } while (moved);

        // The expanding code above can actually enlarge windows over 1.0/2.0 scale, we don't like this
        // We can't add this to the loop above as it would cause a never-ending loop so we have to make
        // do with the less-than-optimal space usage with using this method.
        foreach (EffectWindow * w, windowlist) {
            QRect *target = &targets[w];
            double scale = target->width() / double(w->width());
            if (scale > 2.0 || (scale > 1.0 && (w->width() > 300 || w->height() > 300))) {
                scale = (w->width() > 300 || w->height() > 300) ? 1.0 : 2.0;
                target->setRect(
                                 target->center().x() - int(w->width() * scale) / 2,
                                 target->center().y() - int(w->height() * scale) / 2,
                                 w->width() * scale,
                                 w->height() * scale);
            }
        }
    }

    // Notify the motion manager of the targets
    foreach (EffectWindow * w, windowlist)
        motionManager.moveWindow(w, targets.value(w));
}


bool PresentWindowsEffect::isOverlappingAny(EffectWindow *w, const QHash<EffectWindow*, QRect> &targets, const QRegion &border)
{
    QHash<EffectWindow*, QRect>::const_iterator winTarget = targets.find(w);
    if (winTarget == targets.constEnd())
        return false;
    if (border.intersects(*winTarget))
        return true;
    // Is there a better way to do this?
    QHash<EffectWindow*, QRect>::const_iterator target;
    for (target = targets.constBegin(); target != targets.constEnd(); ++target) {
        if (target == winTarget)
            continue;
        if (winTarget->adjusted(-5, -5, 5, 5).intersects(target->adjusted(-5, -5, 5, 5)))
            return true;
    }
    return false;
}

//-----------------------------------------------------------------------------
// Activation

void PresentWindowsEffect::setActive(bool active)
{
    if (effects->activeFullScreenEffect() && effects->activeFullScreenEffect() != this)
        return;
    if (m_activated == active)
        return;
    m_activated = active;
    if (m_activated) {
        m_needInitialSelection = true;
        m_closeButtonCorner = (Qt::Corner)effects->kwinOption(KWin::CloseButtonCorner).toInt();
        m_decalOpacity = 0.0;
        m_highlightedWindow = NULL;
        m_windowFilter.clear();

        if (!m_doNotCloseWindows) {
            m_closeView = new CloseWindowView();
            connect(m_closeView, &CloseWindowView::requestClose, this, &PresentWindowsEffect::closeWindow);
        }

        // Add every single window to m_windowData (Just calling [w] creates it)
        foreach (EffectWindow * w, effects->stackingOrder()) {
            DataHash::iterator winData;
            if ((winData = m_windowData.find(w)) != m_windowData.end()) {
                winData->visible = isVisibleWindow(w);
                continue; // Happens if we reactivate before the ending animation finishes
            }
            winData = m_windowData.insert(w, WindowData());
            winData->visible = isVisibleWindow(w);
            winData->deleted = false;
            winData->referenced = false;
            winData->opacity = 0.0;
            if (w->isOnCurrentDesktop() && !w->isMinimized())
                winData->opacity = 1.0;
            winData->highlight = 1.0;
            winData->textFrame = effects->effectFrame(EffectFrameUnstyled, false);
            QFont font;
            font.setBold(true);
            font.setPointSize(12);
            winData->textFrame->setFont(font);
            winData->iconFrame = effects->effectFrame(EffectFrameUnstyled, false);
            winData->iconFrame->setAlignment(Qt::AlignRight | Qt::AlignBottom);
            winData->iconFrame->setIcon(w->icon());
        }
        // Filter out special windows such as panels and taskbars
        foreach (EffectWindow * w, effects->stackingOrder()) {
            if (isSelectableWindow(w)) {
                m_motionManager.manage(w);
            }
        }
        if (m_motionManager.managedWindows().isEmpty() ||
                ((m_motionManager.managedWindows().count() == 1) && m_motionManager.managedWindows().first()->isOnCurrentDesktop()  &&
                 (m_ignoreMinimized || !m_motionManager.managedWindows().first()->isMinimized()))) {
            // No point triggering if there is nothing to do
            m_activated = false;

            DataHash::iterator i = m_windowData.begin();
            while (i != m_windowData.end()) {
                delete i.value().textFrame;
                delete i.value().iconFrame;
                ++i;
            }
            m_windowData.clear();

            m_motionManager.unmanageAll();
            return;
        }

        // Create temporary input window to catch mouse events
        effects->startMouseInterception(this, Qt::PointingHandCursor);
        m_hasKeyboardGrab = effects->grabKeyboard(this);
        effects->setActiveFullScreenEffect(this);

        screenCountChanged();

        rearrangeWindows();
        setHighlightedWindow(effects->activeWindow());

        foreach (EffectWindow * w, effects->stackingOrder()) {
            if (w->isDock()) {
                w->setData(WindowForceBlurRole, QVariant(true));
            }
        }
    } else {
        m_needInitialSelection = false;
        if (m_highlightedWindow)
            effects->setElevatedWindow(m_highlightedWindow, false);
        // Fade in/out all windows
        EffectWindow *activeWindow = effects->activeWindow();
        int desktop = effects->currentDesktop();
        if (activeWindow && !activeWindow->isOnAllDesktops())
            desktop = activeWindow->desktop();
        foreach (EffectWindow * w, effects->stackingOrder()) {
            DataHash::iterator winData = m_windowData.find(w);
            if (winData != m_windowData.end())
                winData->visible = (w->isOnDesktop(desktop) || w->isOnAllDesktops()) &&
                                    !w->isMinimized() && (w->isCurrentTab() || winData->visible);
        }
        delete m_closeView;
        m_closeView = 0;
        while (!m_dropTargets.empty()) {
            delete m_dropTargets.takeFirst();
        }

        // Move all windows back to their original position
        foreach (EffectWindow * w, m_motionManager.managedWindows())
        m_motionManager.moveWindow(w, w->geometry());
        if (m_filterFrame) {
            m_filterFrame->free();
        }
        m_windowFilter.clear();
        m_selectedWindows.clear();

        effects->stopMouseInterception(this);
        if (m_hasKeyboardGrab)
            effects->ungrabKeyboard();
        m_hasKeyboardGrab = false;

        // destroy atom on manager window
        if (m_managerWindow) {
            if (m_mode == ModeSelectedDesktop)
                m_managerWindow->deleteProperty(m_atomDesktop);
            else if (m_mode == ModeWindowGroup)
                m_managerWindow->deleteProperty(m_atomWindows);
            m_managerWindow = NULL;
        }
    }
    effects->addRepaintFull(); // Trigger the first repaint
}

//-----------------------------------------------------------------------------
// Filter box

void PresentWindowsEffect::updateFilterFrame()
{
    QRect area = effects->clientArea(ScreenArea, effects->activeScreen(), effects->currentDesktop());
    if (!m_filterFrame) {
        m_filterFrame = effects->effectFrame(EffectFrameStyled, false);
        QFont font;
        font.setPointSize(font.pointSize() * 2);
        font.setBold(true);
        m_filterFrame->setFont(font);
    }
    m_filterFrame->setPosition(QPoint(area.x() + area.width() / 2, area.y() + area.height() / 2));
    m_filterFrame->setText(i18n("Filter:\n%1", m_windowFilter));
}

//-----------------------------------------------------------------------------
// Helper functions

bool PresentWindowsEffect::isSelectableWindow(EffectWindow *w)
{
    if (!w->isOnCurrentActivity())
        return false;
    if (w->isSpecialWindow() || w->isUtility())
        return false;
    if (w->isDeleted())
        return false;
    if (!w->acceptsFocus())
        return false;
    if (!w->isCurrentTab())
        return false;
    if (w->isSkipSwitcher())
        return false;
    if (m_closeView && w == effects->findWindow(m_closeView->winId()))
        return false;
    if (m_ignoreMinimized && w->isMinimized())
        return false;
    switch(m_mode) {
    default:
    case ModeAllDesktops:
        return true;
    case ModeCurrentDesktop:
        return w->isOnCurrentDesktop();
    case ModeSelectedDesktop:
        return w->isOnDesktop(m_desktop);
    case ModeWindowGroup:
        return m_selectedWindows.contains(w);
    case ModeWindowClass:
        return m_class == w->windowClass();
    }
}

bool PresentWindowsEffect::isVisibleWindow(EffectWindow *w)
{
    if (w->isDesktop())
        return true;
    return isSelectableWindow(w);
}

void PresentWindowsEffect::setHighlightedWindow(EffectWindow *w)
{
    if (w == m_highlightedWindow || (w != NULL && !m_motionManager.isManaging(w)))
        return;

    if (m_closeView)
        m_closeView->hide();
    if (m_highlightedWindow) {
        effects->setElevatedWindow(m_highlightedWindow, false);
        m_highlightedWindow->addRepaintFull(); // Trigger the first repaint
    }
    m_highlightedWindow = w;
    if (m_highlightedWindow) {
        effects->setElevatedWindow(m_highlightedWindow, true);
        m_highlightedWindow->addRepaintFull(); // Trigger the first repaint
    }

    updateCloseWindow();
}

void PresentWindowsEffect::elevateCloseWindow()
{
    if (!m_closeView)
        return;
    if (EffectWindow *cw = effects->findWindow(m_closeView->winId()))
        effects->setElevatedWindow(cw, true);
}

void PresentWindowsEffect::updateCloseWindow()
{
    if (!m_closeView || m_doNotCloseWindows)
        return;
    if (!m_highlightedWindow || m_highlightedWindow->isDesktop()) {
        m_closeView->hide();
        return;
    }
    if (m_closeView->isVisible())
        return;

    const QRectF rect(m_motionManager.targetGeometry(m_highlightedWindow));
    if (2*m_closeView->width() > rect.width() && 2*m_closeView->height() > rect.height()) {
        // not for tiny windows (eg. with many windows) - they might become unselectable
        m_closeView->hide();
        return;
    }
    QRect cvr(QPoint(0,0), m_closeView->size());
    switch (m_closeButtonCorner)
    {
    case Qt::TopLeftCorner:
    default:
        cvr.moveTopLeft(rect.topLeft().toPoint()); break;
    case Qt::TopRightCorner:
        cvr.moveTopRight(rect.topRight().toPoint()); break;
    case Qt::BottomLeftCorner:
        cvr.moveBottomLeft(rect.bottomLeft().toPoint()); break;
    case Qt::BottomRightCorner:
        cvr.moveBottomRight(rect.bottomRight().toPoint()); break;
    }
    m_closeView->setGeometry(cvr);
    if (rect.contains(effects->cursorPos())) {
        m_closeView->show();
        m_closeView->disarm();
        // to wait for the next event cycle (or more if the show takes more time)
        // TODO: make the closeWindow a graphicsviewitem? why should there be an extra scene to be used in an exiting scene??
        QTimer::singleShot(50, this, SLOT(elevateCloseWindow()));
    }
    else
        m_closeView->hide();
}

void PresentWindowsEffect::closeWindow()
{
    if (m_highlightedWindow)
        m_highlightedWindow->closeWindow();
}

EffectWindow* PresentWindowsEffect::relativeWindow(EffectWindow *w, int xdiff, int ydiff, bool wrap) const
{
    if (!w)
        return m_motionManager.managedWindows().first();
    // TODO: Is it possible to select hidden windows?
    EffectWindow* next;
    QRect area = effects->clientArea(FullArea, 0, effects->currentDesktop());
    QRect detectRect;

    // Detect across the width of the desktop
    if (xdiff != 0) {
        if (xdiff > 0) {
            // Detect right
            for (int i = 0; i < xdiff; i++) {
                QRectF wArea = m_motionManager.transformedGeometry(w);
                detectRect = QRect(0, wArea.y(), area.width(), wArea.height());
                next = NULL;
                foreach (EffectWindow * e, m_motionManager.managedWindows()) {
                    DataHash::const_iterator winData = m_windowData.find(e);
                    if (winData == m_windowData.end() || !winData->visible)
                        continue;
                    QRectF eArea = m_motionManager.transformedGeometry(e);
                    if (eArea.intersects(detectRect) &&
                            eArea.x() > wArea.x()) {
                        if (next == NULL)
                            next = e;
                        else {
                            QRectF nArea = m_motionManager.transformedGeometry(next);
                            if (eArea.x() < nArea.x())
                                next = e;
                        }
                    }
                }
                if (next == NULL) {
                    if (wrap)   // We are at the right-most window, now get the left-most one to wrap
                        return relativeWindow(w, -1000, 0, false);
                    break; // No more windows to the right
                }
                w = next;
            }
            return w;
        } else {
            // Detect left
            for (int i = 0; i < -xdiff; i++) {
                QRectF wArea = m_motionManager.transformedGeometry(w);
                detectRect = QRect(0, wArea.y(), area.width(), wArea.height());
                next = NULL;
                foreach (EffectWindow * e, m_motionManager.managedWindows()) {
                    DataHash::const_iterator winData = m_windowData.find(e);
                    if (winData == m_windowData.end() || !winData->visible)
                        continue;
                    QRectF eArea = m_motionManager.transformedGeometry(e);
                    if (eArea.intersects(detectRect) &&
                            eArea.x() + eArea.width() < wArea.x() + wArea.width()) {
                        if (next == NULL)
                            next = e;
                        else {
                            QRectF nArea = m_motionManager.transformedGeometry(next);
                            if (eArea.x() + eArea.width() > nArea.x() + nArea.width())
                                next = e;
                        }
                    }
                }
                if (next == NULL) {
                    if (wrap)   // We are at the left-most window, now get the right-most one to wrap
                        return relativeWindow(w, 1000, 0, false);
                    break; // No more windows to the left
                }
                w = next;
            }
            return w;
        }
    }

    // Detect across the height of the desktop
    if (ydiff != 0) {
        if (ydiff > 0) {
            // Detect down
            for (int i = 0; i < ydiff; i++) {
                QRectF wArea = m_motionManager.transformedGeometry(w);
                detectRect = QRect(wArea.x(), 0, wArea.width(), area.height());
                next = NULL;
                foreach (EffectWindow * e, m_motionManager.managedWindows()) {
                    DataHash::const_iterator winData = m_windowData.find(e);
                    if (winData == m_windowData.end() || !winData->visible)
                        continue;
                    QRectF eArea = m_motionManager.transformedGeometry(e);
                    if (eArea.intersects(detectRect) &&
                            eArea.y() > wArea.y()) {
                        if (next == NULL)
                            next = e;
                        else {
                            QRectF nArea = m_motionManager.transformedGeometry(next);
                            if (eArea.y() < nArea.y())
                                next = e;
                        }
                    }
                }
                if (next == NULL) {
                    if (wrap)   // We are at the bottom-most window, now get the top-most one to wrap
                        return relativeWindow(w, 0, -1000, false);
                    break; // No more windows to the bottom
                }
                w = next;
            }
            return w;
        } else {
            // Detect up
            for (int i = 0; i < -ydiff; i++) {
                QRectF wArea = m_motionManager.transformedGeometry(w);
                detectRect = QRect(wArea.x(), 0, wArea.width(), area.height());
                next = NULL;
                foreach (EffectWindow * e, m_motionManager.managedWindows()) {
                    DataHash::const_iterator winData = m_windowData.find(e);
                    if (winData == m_windowData.end() || !winData->visible)
                        continue;
                    QRectF eArea = m_motionManager.transformedGeometry(e);
                    if (eArea.intersects(detectRect) &&
                            eArea.y() + eArea.height() < wArea.y() + wArea.height()) {
                        if (next == NULL)
                            next = e;
                        else {
                            QRectF nArea = m_motionManager.transformedGeometry(next);
                            if (eArea.y() + eArea.height() > nArea.y() + nArea.height())
                                next = e;
                        }
                    }
                }
                if (next == NULL) {
                    if (wrap)   // We are at the top-most window, now get the bottom-most one to wrap
                        return relativeWindow(w, 0, 1000, false);
                    break; // No more windows to the top
                }
                w = next;
            }
            return w;
        }
    }

    abort(); // Should never get here
}

EffectWindow* PresentWindowsEffect::findFirstWindow() const
{
    EffectWindow *topLeft = NULL;
    QRectF topLeftGeometry;
    foreach (EffectWindow * w, m_motionManager.managedWindows()) {
        DataHash::const_iterator winData = m_windowData.find(w);
        if (winData == m_windowData.end())
            continue;
        QRectF geometry = m_motionManager.transformedGeometry(w);
        if (winData->visible == false)
            continue; // Not visible
        if (winData->deleted)
            continue; // Window has been closed
        if (topLeft == NULL) {
            topLeft = w;
            topLeftGeometry = geometry;
        } else if (geometry.x() < topLeftGeometry.x() || geometry.y() < topLeftGeometry.y()) {
            topLeft = w;
            topLeftGeometry = geometry;
        }
    }
    return topLeft;
}

void PresentWindowsEffect::globalShortcutChanged(const QKeySequence& seq)
{
    shortcut = KShortcut(seq);
}

void PresentWindowsEffect::globalShortcutChangedAll(const QKeySequence& seq)
{
    shortcutAll = KShortcut(seq);
}

void PresentWindowsEffect::globalShortcutChangedClass(const QKeySequence& seq)
{
    shortcutClass = KShortcut(seq);
}

bool PresentWindowsEffect::isActive() const
{
    return m_activated || m_motionManager.managingWindows();
}

void PresentWindowsEffect::screenCountChanged()
{
    if (!isActive())
        return;
    while (!m_dropTargets.empty()) {
        delete m_dropTargets.takeFirst();
    }
    m_gridSizes.clear();
    for (int i = 0; i < effects->numScreens(); ++i) {
        m_gridSizes.append(GridSize());
        if (m_dragToClose) {
            const QRect screenRect = effects->clientArea(FullScreenArea, i, 1);
            EffectFrame *frame = effects->effectFrame(EffectFrameNone, false);
            KIcon icon(QStringLiteral("user-trash"));
            frame->setIcon(icon.pixmap(QSize(128, 128)));
            frame->setPosition(QPoint(screenRect.x() + screenRect.width(), screenRect.y()));
            frame->setAlignment(Qt::AlignRight | Qt::AlignTop);
            m_dropTargets.append(frame);
        }
    }
    rearrangeWindows();
}

/************************************************
* CloseWindowView
************************************************/
CloseWindowView::CloseWindowView(QWindow *parent)
    : QQuickView(parent)
    , m_armTimer(new QTimer(this))
{
    setFlags(Qt::X11BypassWindowManagerHint);
    setColor(Qt::transparent);

<<<<<<< HEAD
    rootContext()->setContextProperty(QStringLiteral("armed"), QVariant(false));

    setSource(QUrl(KStandardDirs::locate("data", QStringLiteral("kwin/effects/presentwindows/main.qml"))));
    if (QObject *item = rootObject()->findChild<QObject*>(QStringLiteral("closeButton"))) {
        connect(item, SIGNAL(clicked()), SIGNAL(requestClose()));
=======
    setSource(QUrl(KStandardDirs::locate("data", QLatin1String("kwin/effects/presentwindows/main.qml"))));
    if (QObject *item = rootObject()->findChild<QObject*>("closeButton")) {
        connect(item, SIGNAL(clicked()), SIGNAL(close()));
>>>>>>> 3da36dd0
    }

    // setup the timer - attempt to prevent accidental clicks
    m_armTimer->setSingleShot(true);
    m_armTimer->setInterval(350); // 50ms until the window is elevated (seen!) and 300ms more to be "realized" by the user.
}

void CloseWindowView::windowInputMouseEvent(QMouseEvent *e)
{
    if (e->type() == QEvent::MouseMove) {
        mouseMoveEvent(e);
    } else if (m_armTimer->isActive()) {
        return;
    } else if (e->type() == QEvent::MouseButtonPress) {
        mousePressEvent(e);
    } else if (e->type() == QEvent::MouseButtonDblClick) {
        mouseDoubleClickEvent(e);
    } else if (e->type() == QEvent::MouseButtonRelease) {
        mouseReleaseEvent(e);
    }
}

void CloseWindowView::disarm()
{
<<<<<<< HEAD
    rootContext()->setContextProperty(QStringLiteral("armed"), QVariant(true));
=======
    m_armTimer->start();
>>>>>>> 3da36dd0
}

void CloseWindowView::hideEvent(QHideEvent *event)
{
<<<<<<< HEAD
    rootContext()->setContextProperty(QStringLiteral("armed"), QVariant(false));
    m_armTimer->start();
=======
    const QPoint globalPos = mapToGlobal(QPoint(-1,-1));
    QMouseEvent me(QEvent::MouseMove, QPoint(-1,-1), globalPos, Qt::NoButton, Qt::NoButton, Qt::NoModifier);
    mouseMoveEvent(&me);
    QDeclarativeView::hideEvent(event);
>>>>>>> 3da36dd0
}

} // namespace

#include "presentwindows.moc"<|MERGE_RESOLUTION|>--- conflicted
+++ resolved
@@ -1958,17 +1958,9 @@
     setFlags(Qt::X11BypassWindowManagerHint);
     setColor(Qt::transparent);
 
-<<<<<<< HEAD
-    rootContext()->setContextProperty(QStringLiteral("armed"), QVariant(false));
-
     setSource(QUrl(KStandardDirs::locate("data", QStringLiteral("kwin/effects/presentwindows/main.qml"))));
     if (QObject *item = rootObject()->findChild<QObject*>(QStringLiteral("closeButton"))) {
         connect(item, SIGNAL(clicked()), SIGNAL(requestClose()));
-=======
-    setSource(QUrl(KStandardDirs::locate("data", QLatin1String("kwin/effects/presentwindows/main.qml"))));
-    if (QObject *item = rootObject()->findChild<QObject*>("closeButton")) {
-        connect(item, SIGNAL(clicked()), SIGNAL(close()));
->>>>>>> 3da36dd0
     }
 
     // setup the timer - attempt to prevent accidental clicks
@@ -1993,24 +1985,15 @@
 
 void CloseWindowView::disarm()
 {
-<<<<<<< HEAD
-    rootContext()->setContextProperty(QStringLiteral("armed"), QVariant(true));
-=======
     m_armTimer->start();
->>>>>>> 3da36dd0
 }
 
 void CloseWindowView::hideEvent(QHideEvent *event)
 {
-<<<<<<< HEAD
-    rootContext()->setContextProperty(QStringLiteral("armed"), QVariant(false));
-    m_armTimer->start();
-=======
     const QPoint globalPos = mapToGlobal(QPoint(-1,-1));
     QMouseEvent me(QEvent::MouseMove, QPoint(-1,-1), globalPos, Qt::NoButton, Qt::NoButton, Qt::NoModifier);
     mouseMoveEvent(&me);
-    QDeclarativeView::hideEvent(event);
->>>>>>> 3da36dd0
+    QQuickView::hideEvent(event);
 }
 
 } // namespace
