/*
    KWin - the KDE window manager
    This file is part of the KDE project.

    SPDX-FileCopyrightText: 2015 Martin Gräßlin <mgraesslin@kde.org>
    SPDX-FileCopyrightText: 2019 Vlad Zahorodnii <vlad.zahorodnii@kde.org>

    SPDX-License-Identifier: GPL-2.0-or-later
*/
#include "abstract_client.h"

#include "abstract_output.h"
#include "abstract_wayland_output.h"
#if KWIN_BUILD_ACTIVITIES
#include "activities.h"
#endif
#include "appmenu.h"
#include "decorations/decoratedclient.h"
#include "decorations/decorationbridge.h"
#include "decorations/decorationpalette.h"
#include "focuschain.h"
#include "outline.h"
#include "platform.h"
#include "screens.h"
#if KWIN_BUILD_TABBOX
#include "tabbox.h"
#endif
#include "screenedge.h"
#include "useractions.h"
#include "virtualdesktops.h"
#include "workspace.h"

#include "wayland_server.h"
#include <KWaylandServer/output_interface.h>
#include <KWaylandServer/plasmawindowmanagement_interface.h>

#include <KDecoration2/DecoratedClient>
#include <KDecoration2/Decoration>

#include <KDesktopFile>

#include <QDir>
#include <QMouseEvent>
#include <QStyleHints>

namespace KWin
{

static inline int sign(int v)
{
    return (v > 0) - (v < 0);
}

QHash<QString, std::weak_ptr<Decoration::DecorationPalette>> AbstractClient::s_palettes;
std::shared_ptr<Decoration::DecorationPalette> AbstractClient::s_defaultPalette;

AbstractClient::AbstractClient()
    : Toplevel()
#if KWIN_BUILD_TABBOX
    , m_tabBoxClient(QSharedPointer<TabBox::TabBoxClientImpl>(new TabBox::TabBoxClientImpl(this)))
#endif
    , m_colorScheme(QStringLiteral("kdeglobals"))
{
    connect(this, &AbstractClient::clientStartUserMovedResized, this, &AbstractClient::moveResizedChanged);
    connect(this, &AbstractClient::clientFinishUserMovedResized, this, &AbstractClient::moveResizedChanged);
    connect(this, &AbstractClient::clientStartUserMovedResized, this, &AbstractClient::removeCheckOutputConnection);
    connect(this, &AbstractClient::clientFinishUserMovedResized, this, &AbstractClient::setupCheckOutputConnection);

    connect(this, &AbstractClient::windowShown, this, &AbstractClient::hiddenChanged);
    connect(this, &AbstractClient::windowHidden, this, &AbstractClient::hiddenChanged);

    connect(this, &AbstractClient::paletteChanged, this, &AbstractClient::triggerDecorationRepaint);

    // If the user manually moved the window, don't restore it after the keyboard closes
    connect(this, &AbstractClient::clientFinishUserMovedResized, this, [this]() {
        m_keyboardGeometryRestore = QRect();
    });
    connect(this, qOverload<AbstractClient *, bool, bool>(&AbstractClient::clientMaximizedStateChanged), this, [this]() {
        m_keyboardGeometryRestore = QRect();
    });
    connect(this, &AbstractClient::fullScreenChanged, this, [this]() {
        m_keyboardGeometryRestore = QRect();
    });

    // replace on-screen-display on size changes
    connect(this, &AbstractClient::frameGeometryChanged, this, [this](Toplevel *c, const QRect &old) {
        Q_UNUSED(c)
        if (isOnScreenDisplay() && !frameGeometry().isEmpty() && old.size() != frameGeometry().size() && isPlaceable()) {
            GeometryUpdatesBlocker blocker(this);
            Placement::self()->place(this, workspace()->clientArea(PlacementArea, this, workspace()->activeOutput()));
        }
    });

    connect(ApplicationMenu::self(), &ApplicationMenu::applicationMenuEnabledChanged, this, [this] {
        Q_EMIT hasApplicationMenuChanged(hasApplicationMenu());
    });
}

AbstractClient::~AbstractClient()
{
    Q_ASSERT(m_blockGeometryUpdates == 0);
    Q_ASSERT(m_decoration.decoration == nullptr);
}

void AbstractClient::updateMouseGrab()
{
}

bool AbstractClient::belongToSameApplication(const AbstractClient *c1, const AbstractClient *c2, SameApplicationChecks checks)
{
    return c1->belongsToSameApplication(c2, checks);
}

bool AbstractClient::isTransient() const
{
    return false;
}

void AbstractClient::setClientShown(bool shown)
{
    Q_UNUSED(shown)
}

xcb_timestamp_t AbstractClient::userTime() const
{
    return XCB_TIME_CURRENT_TIME;
}

void AbstractClient::setSkipSwitcher(bool set)
{
    set = rules()->checkSkipSwitcher(set);
    if (set == skipSwitcher())
        return;
    m_skipSwitcher = set;
    doSetSkipSwitcher();
    updateWindowRules(Rules::SkipSwitcher);
    Q_EMIT skipSwitcherChanged();
}

void AbstractClient::setSkipPager(bool b)
{
    b = rules()->checkSkipPager(b);
    if (b == skipPager())
        return;
    m_skipPager = b;
    doSetSkipPager();
    updateWindowRules(Rules::SkipPager);
    Q_EMIT skipPagerChanged();
}

void AbstractClient::doSetSkipPager()
{
}

void AbstractClient::setSkipTaskbar(bool b)
{
    int was_wants_tab_focus = wantsTabFocus();
    if (b == skipTaskbar())
        return;
    m_skipTaskbar = b;
    doSetSkipTaskbar();
    updateWindowRules(Rules::SkipTaskbar);
    if (was_wants_tab_focus != wantsTabFocus()) {
        FocusChain::self()->update(this, isActive() ? FocusChain::MakeFirst : FocusChain::Update);
    }
    Q_EMIT skipTaskbarChanged();
}

void AbstractClient::setOriginalSkipTaskbar(bool b)
{
    m_originalSkipTaskbar = rules()->checkSkipTaskbar(b);
    setSkipTaskbar(m_originalSkipTaskbar);
}

void AbstractClient::doSetSkipTaskbar()
{
}

void AbstractClient::doSetSkipSwitcher()
{
}

void AbstractClient::setIcon(const QIcon &icon)
{
    m_icon = icon;
    Q_EMIT iconChanged();
}

void AbstractClient::setActive(bool act)
{
    if (isZombie()) {
        return;
    }
    if (m_active == act) {
        return;
    }
    m_active = act;
    const int ruledOpacity = m_active
        ? rules()->checkOpacityActive(qRound(opacity() * 100.0))
        : rules()->checkOpacityInactive(qRound(opacity() * 100.0));
    setOpacity(ruledOpacity / 100.0);
    workspace()->setActiveClient(act ? this : nullptr);

    if (!m_active)
        cancelAutoRaise();

    if (!m_active && shadeMode() == ShadeActivated)
        setShade(ShadeNormal);

    StackingUpdatesBlocker blocker(workspace());
    updateLayer(); // active windows may get different layer
    auto mainclients = mainClients();
    for (auto it = mainclients.constBegin(); it != mainclients.constEnd(); ++it)
        if ((*it)->isFullScreen()) // fullscreens go high even if their transient is active
            (*it)->updateLayer();

    doSetActive();
    Q_EMIT activeChanged();
    updateMouseGrab();
}

void AbstractClient::doSetActive()
{
}

bool AbstractClient::isZombie() const
{
    return m_zombie;
}

void AbstractClient::markAsZombie()
{
    Q_ASSERT(!m_zombie);
    m_zombie = true;
}

Layer AbstractClient::layer() const
{
    if (m_layer == UnknownLayer)
        const_cast<AbstractClient *>(this)->m_layer = belongsToLayer();
    return m_layer;
}

void AbstractClient::updateLayer()
{
    if (layer() == belongsToLayer())
        return;
    StackingUpdatesBlocker blocker(workspace());
    invalidateLayer(); // invalidate, will be updated when doing restacking
    for (auto it = transients().constBegin(), end = transients().constEnd(); it != end; ++it)
        (*it)->updateLayer();
}

void AbstractClient::invalidateLayer()
{
    m_layer = UnknownLayer;
}

Layer AbstractClient::belongsToLayer() const
{
    // NOTICE while showingDesktop, desktops move to the AboveLayer
    // (interchangeable w/ eg. yakuake etc. which will at first remain visible)
    // and the docks move into the NotificationLayer (which is between Above- and
    // ActiveLayer, so that active fullscreen windows will still cover everything)
    // Since the desktop is also activated, nothing should be in the ActiveLayer, though
    if (isInternal())
        return UnmanagedLayer;
    if (isLockScreen())
        return UnmanagedLayer;
    if (isInputMethod())
        return UnmanagedLayer;
<<<<<<< HEAD
    if (workspace()->showingDesktop()) {
        // NOTE: showing desktop state
        if (isDesktop())
            return AboveLayer;
        if (belongsToDesktop()) {
            if (isModal())
                // NOTICE A modal window marks a dialog on systems where _NET_WN_WINDOW_TYPE is not available (e.g. Wayland).
                return AboveLayer;
            if (isDock())
                return AboveLayer;
            if (isToolbar())
                return AboveLayer;
            if (isDialog())
                return AboveLayer;
        }
    } else {
        // NOTE: normal state
        if (isDesktop())
            return DesktopLayer;
        if (keepBelow())
            return BelowLayer;
        if (isActiveFullScreen())
            return ActiveLayer;
        if (keepAbove())
            return AboveLayer;
=======
    if (isDesktop())
        return workspace()->showingDesktop() ? AboveLayer : DesktopLayer;
    if (isSplash()) // no damn annoying splashscreens
        return NormalLayer; // getting in the way of everything else
    if (isDock()) {
        if (workspace()->showingDesktop())
            return NotificationLayer;
        return layerForDock();
>>>>>>> 648640f9
    }

    // fallthrough (both states)
    if (isDock())
        return layerForDock();
    if (isPopupWindow())
        return PopupLayer;
    if (isOnScreenDisplay())
        return OnScreenDisplayLayer;
    if (isNotification())
        return NotificationLayer;
    if (isCriticalNotification())
        return CriticalNotificationLayer;

    return NormalLayer;
}

bool AbstractClient::belongsToDesktop() const
{
    return false;
}

Layer AbstractClient::layerForDock() const
{
    // slight hack for the 'allow window to cover panel' Kicker setting
    // don't move keepbelow docks below normal window, but only to the same
    // layer, so that both may be raised to cover the other
    if (keepBelow())
        return NormalLayer;
    if (keepAbove()) // slight hack for the autohiding panels
        return AboveLayer;
    return DockLayer;
}

void AbstractClient::setKeepAbove(bool b)
{
    b = rules()->checkKeepAbove(b);
    if (b && !rules()->checkKeepBelow(false))
        setKeepBelow(false);
    if (b == keepAbove()) {
        return;
    }
    m_keepAbove = b;
    doSetKeepAbove();
    updateLayer();
    updateWindowRules(Rules::Above);

    Q_EMIT keepAboveChanged(m_keepAbove);
}

void AbstractClient::doSetKeepAbove()
{
}

void AbstractClient::setKeepBelow(bool b)
{
    b = rules()->checkKeepBelow(b);
    if (b && !rules()->checkKeepAbove(false))
        setKeepAbove(false);
    if (b == keepBelow()) {
        return;
    }
    m_keepBelow = b;
    doSetKeepBelow();
    updateLayer();
    updateWindowRules(Rules::Below);

    Q_EMIT keepBelowChanged(m_keepBelow);
}

void AbstractClient::doSetKeepBelow()
{
}

void AbstractClient::startAutoRaise()
{
    delete m_autoRaiseTimer;
    m_autoRaiseTimer = new QTimer(this);
    connect(m_autoRaiseTimer, &QTimer::timeout, this, &AbstractClient::autoRaise);
    m_autoRaiseTimer->setSingleShot(true);
    m_autoRaiseTimer->start(options->autoRaiseInterval());
}

void AbstractClient::cancelAutoRaise()
{
    delete m_autoRaiseTimer;
    m_autoRaiseTimer = nullptr;
}

void AbstractClient::autoRaise()
{
    workspace()->raiseClient(this);
    cancelAutoRaise();
}

bool AbstractClient::isMostRecentlyRaised() const
{
    // The last toplevel in the unconstrained stacking order is the most recently raised one.
    return workspace()->topClientOnDesktop(VirtualDesktopManager::self()->currentDesktop(), nullptr, true, false) == this;
}

bool AbstractClient::wantsTabFocus() const
{
    return (isNormalWindow() || isDialog()) && wantsInput();
}

bool AbstractClient::isSpecialWindow() const
{
    // TODO
    return isDesktop() || isDock() || isSplash() || isToolbar() || isNotification() || isOnScreenDisplay() || isCriticalNotification();
}

void AbstractClient::demandAttention(bool set)
{
    if (isActive())
        set = false;
    if (m_demandsAttention == set)
        return;
    m_demandsAttention = set;
    doSetDemandsAttention();
    workspace()->clientAttentionChanged(this, set);
    Q_EMIT demandsAttentionChanged();
}

void AbstractClient::doSetDemandsAttention()
{
}

void AbstractClient::setDesktop(int desktop)
{
    const int numberOfDesktops = VirtualDesktopManager::self()->count();
    if (desktop != NET::OnAllDesktops) // Do range check
        desktop = qMax(1, qMin(numberOfDesktops, desktop));

    QVector<VirtualDesktop *> desktops;
    if (desktop != NET::OnAllDesktops) {
        desktops << VirtualDesktopManager::self()->desktopForX11Id(desktop);
    }
    setDesktops(desktops);
}

void AbstractClient::setDesktops(QVector<VirtualDesktop *> desktops)
{
    // on x11 we can have only one desktop at a time
    if (kwinApp()->operationMode() == Application::OperationModeX11 && desktops.size() > 1) {
        desktops = QVector<VirtualDesktop *>({desktops.last()});
    }

    desktops = rules()->checkDesktops(desktops);
    if (desktops == m_desktops) {
        return;
    }

    int was_desk = AbstractClient::desktop();
    const bool wasOnCurrentDesktop = isOnCurrentDesktop() && was_desk >= 0;

    m_desktops = desktops;

    if (windowManagementInterface()) {
        if (m_desktops.isEmpty()) {
            windowManagementInterface()->setOnAllDesktops(true);
        } else {
            windowManagementInterface()->setOnAllDesktops(false);
            auto currentDesktops = windowManagementInterface()->plasmaVirtualDesktops();
            for (auto desktop : qAsConst(m_desktops)) {
                if (!currentDesktops.contains(desktop->id())) {
                    windowManagementInterface()->addPlasmaVirtualDesktop(desktop->id());
                } else {
                    currentDesktops.removeOne(desktop->id());
                }
            }
            for (const auto &desktopId : qAsConst(currentDesktops)) {
                windowManagementInterface()->removePlasmaVirtualDesktop(desktopId);
            }
        }
    }
    if (info) {
        info->setDesktop(desktop());
    }

    if ((was_desk == NET::OnAllDesktops) != (desktop() == NET::OnAllDesktops)) {
        // onAllDesktops changed
        workspace()->updateOnAllDesktopsOfTransients(this);
    }

    auto transients_stacking_order = workspace()->ensureStackingOrder(transients());
    for (auto it = transients_stacking_order.constBegin(); it != transients_stacking_order.constEnd(); ++it)
        (*it)->setDesktops(desktops);

    if (isModal()) // if a modal dialog is moved, move the mainwindow with it as otherwise
                   // the (just moved) modal dialog will confusingly return to the mainwindow with
                   // the next desktop change
    {
        const auto clients = mainClients();
        for (AbstractClient *c2 : clients) {
            c2->setDesktops(desktops);
        }
    }

    doSetDesktop();

    FocusChain::self()->update(this, FocusChain::MakeFirst);
    updateWindowRules(Rules::Desktops);

    Q_EMIT desktopChanged();
    if (wasOnCurrentDesktop != isOnCurrentDesktop()) {
        addWorkspaceRepaint(visibleGeometry());
        Q_EMIT desktopPresenceChanged(this, was_desk);
    }
    Q_EMIT x11DesktopIdsChanged();
}

void AbstractClient::doSetDesktop()
{
}

void AbstractClient::doSetOnActivities(const QStringList &activityList)
{
    Q_UNUSED(activityList);
}

void AbstractClient::enterDesktop(VirtualDesktop *virtualDesktop)
{
    if (m_desktops.contains(virtualDesktop)) {
        return;
    }
    auto desktops = m_desktops;
    desktops.append(virtualDesktop);
    setDesktops(desktops);
}

void AbstractClient::leaveDesktop(VirtualDesktop *virtualDesktop)
{
    QVector<VirtualDesktop *> currentDesktops;
    if (m_desktops.isEmpty()) {
        currentDesktops = VirtualDesktopManager::self()->desktops();
    } else {
        currentDesktops = m_desktops;
    }

    if (!currentDesktops.contains(virtualDesktop)) {
        return;
    }
    auto desktops = currentDesktops;
    desktops.removeOne(virtualDesktop);
    setDesktops(desktops);
}

void AbstractClient::setOnAllDesktops(bool b)
{
    if (b == isOnAllDesktops()) {
        return;
    }
    if (b) {
        setDesktops({});
    } else {
        setDesktops({VirtualDesktopManager::self()->currentDesktop()});
    }
}

int AbstractClient::desktop() const
{
    return m_desktops.isEmpty() ? (int)NET::OnAllDesktops : m_desktops.last()->x11DesktopNumber();
}

QVector<uint> AbstractClient::x11DesktopIds() const
{
    const auto desks = desktops();
    QVector<uint> x11Ids;
    x11Ids.reserve(desks.count());
    std::transform(desks.constBegin(), desks.constEnd(),
                   std::back_inserter(x11Ids),
                   [](const VirtualDesktop *vd) {
                       return vd->x11DesktopNumber();
                   });
    return x11Ids;
}

QStringList AbstractClient::desktopIds() const
{
    const auto desks = desktops();
    QStringList ids;
    ids.reserve(desks.count());
    std::transform(desks.constBegin(), desks.constEnd(),
                   std::back_inserter(ids),
                   [](const VirtualDesktop *vd) {
                       return vd->id();
                   });
    return ids;
};

ShadeMode AbstractClient::shadeMode() const
{
    return m_shadeMode;
}

bool AbstractClient::isShadeable() const
{
    return false;
}

void AbstractClient::setShade(bool set)
{
    set ? setShade(ShadeNormal) : setShade(ShadeNone);
}

void AbstractClient::setShade(ShadeMode mode)
{
    if (!isShadeable())
        return;
    if (mode == ShadeHover && isInteractiveMove())
        return; // causes geometry breaks and is probably nasty
    if (isSpecialWindow() || !isDecorated())
        mode = ShadeNone;

    mode = rules()->checkShade(mode);
    if (m_shadeMode == mode)
        return;

    const bool wasShade = isShade();
    const ShadeMode previousShadeMode = shadeMode();
    m_shadeMode = mode;

    if (wasShade == isShade()) {
        // Decoration may want to update after e.g. hover-shade changes
        Q_EMIT shadeChanged();
        return; // No real change in shaded state
    }

    Q_ASSERT(isDecorated());
    GeometryUpdatesBlocker blocker(this);

    doSetShade(previousShadeMode);
    updateWindowRules(Rules::Shade);

    Q_EMIT shadeChanged();
}

void AbstractClient::doSetShade(ShadeMode previousShadeMode)
{
    Q_UNUSED(previousShadeMode)
}

void AbstractClient::shadeHover()
{
    setShade(ShadeHover);
    cancelShadeHoverTimer();
}

void AbstractClient::shadeUnhover()
{
    setShade(ShadeNormal);
    cancelShadeHoverTimer();
}

void AbstractClient::startShadeHoverTimer()
{
    if (!isShade())
        return;
    m_shadeHoverTimer = new QTimer(this);
    connect(m_shadeHoverTimer, &QTimer::timeout, this, &AbstractClient::shadeHover);
    m_shadeHoverTimer->setSingleShot(true);
    m_shadeHoverTimer->start(options->shadeHoverInterval());
}

void AbstractClient::startShadeUnhoverTimer()
{
    if (m_shadeMode == ShadeHover && !isInteractiveMoveResize() && !isInteractiveMoveResizePointerButtonDown()) {
        m_shadeHoverTimer = new QTimer(this);
        connect(m_shadeHoverTimer, &QTimer::timeout, this, &AbstractClient::shadeUnhover);
        m_shadeHoverTimer->setSingleShot(true);
        m_shadeHoverTimer->start(options->shadeHoverInterval());
    }
}

void AbstractClient::cancelShadeHoverTimer()
{
    delete m_shadeHoverTimer;
    m_shadeHoverTimer = nullptr;
}

void AbstractClient::toggleShade()
{
    // If the mode is ShadeHover or ShadeActive, cancel shade too.
    setShade(shadeMode() == ShadeNone ? ShadeNormal : ShadeNone);
}

Qt::Edge AbstractClient::titlebarPosition() const
{
    // TODO: still needed, remove?
    return Qt::TopEdge;
}

bool AbstractClient::titlebarPositionUnderMouse() const
{
    if (!isDecorated()) {
        return false;
    }
    const auto sectionUnderMouse = decoration()->sectionUnderMouse();
    if (sectionUnderMouse == Qt::TitleBarArea) {
        return true;
    }
    // check other sections based on titlebarPosition
    switch (titlebarPosition()) {
    case Qt::TopEdge:
        return (sectionUnderMouse == Qt::TopLeftSection || sectionUnderMouse == Qt::TopSection || sectionUnderMouse == Qt::TopRightSection);
    case Qt::LeftEdge:
        return (sectionUnderMouse == Qt::TopLeftSection || sectionUnderMouse == Qt::LeftSection || sectionUnderMouse == Qt::BottomLeftSection);
    case Qt::RightEdge:
        return (sectionUnderMouse == Qt::BottomRightSection || sectionUnderMouse == Qt::RightSection || sectionUnderMouse == Qt::TopRightSection);
    case Qt::BottomEdge:
        return (sectionUnderMouse == Qt::BottomLeftSection || sectionUnderMouse == Qt::BottomSection || sectionUnderMouse == Qt::BottomRightSection);
    default:
        // nothing
        return false;
    }
}

void AbstractClient::setMinimized(bool set)
{
    set ? minimize() : unminimize();
}

void AbstractClient::minimize(bool avoid_animation)
{
    if (!isMinimizable() || isMinimized())
        return;

    m_minimized = true;
    doMinimize();

    updateWindowRules(Rules::Minimize);

    if (options->moveMinimizedWindowsToEndOfTabBoxFocusChain()) {
        FocusChain::self()->update(this, FocusChain::MakeFirstMinimized);
    }

    // TODO: merge signal with s_minimized
    addWorkspaceRepaint(visibleGeometry());
    Q_EMIT clientMinimized(this, !avoid_animation);
    Q_EMIT minimizedChanged();
}

void AbstractClient::unminimize(bool avoid_animation)
{
    if (!isMinimized())
        return;

    if (rules()->checkMinimize(false)) {
        return;
    }

    m_minimized = false;
    doMinimize();

    updateWindowRules(Rules::Minimize);
    Q_EMIT clientUnminimized(this, !avoid_animation);
    Q_EMIT minimizedChanged();
}

void AbstractClient::doMinimize()
{
}

QPalette AbstractClient::palette() const
{
    if (!m_palette) {
        return QPalette();
    }
    return m_palette->palette();
}

const Decoration::DecorationPalette *AbstractClient::decorationPalette() const
{
    return m_palette.get();
}

QString AbstractClient::preferredColorScheme() const
{
    return rules()->checkDecoColor(QString());
}

QString AbstractClient::colorScheme() const
{
    return m_colorScheme;
}

void AbstractClient::setColorScheme(const QString &colorScheme)
{
    QString requestedColorScheme = colorScheme;
    if (requestedColorScheme.isEmpty()) {
        requestedColorScheme = QStringLiteral("kdeglobals");
    }

    if (!m_palette || m_colorScheme != requestedColorScheme) {
        m_colorScheme = requestedColorScheme;

        if (m_palette) {
            disconnect(m_palette.get(), &Decoration::DecorationPalette::changed, this, &AbstractClient::handlePaletteChange);
        }

        auto it = s_palettes.find(m_colorScheme);

        if (it == s_palettes.end() || it->expired()) {
            m_palette = std::make_shared<Decoration::DecorationPalette>(m_colorScheme);
            if (m_palette->isValid()) {
                s_palettes[m_colorScheme] = m_palette;
            } else {
                if (!s_defaultPalette) {
                    s_defaultPalette = std::make_shared<Decoration::DecorationPalette>(QStringLiteral("kdeglobals"));
                    s_palettes[QStringLiteral("kdeglobals")] = s_defaultPalette;
                }

                m_palette = s_defaultPalette;
            }

            if (m_colorScheme == QStringLiteral("kdeglobals")) {
                s_defaultPalette = m_palette;
            }
        } else {
            m_palette = it->lock();
        }

        connect(m_palette.get(), &Decoration::DecorationPalette::changed, this, &AbstractClient::handlePaletteChange);

        Q_EMIT paletteChanged(palette());
        Q_EMIT colorSchemeChanged();
    }
}

void AbstractClient::updateColorScheme()
{
    setColorScheme(preferredColorScheme());
}

void AbstractClient::handlePaletteChange()
{
    Q_EMIT paletteChanged(palette());
}

void AbstractClient::keepInArea(QRect area, bool partial)
{
    if (partial) {
        // increase the area so that can have only 100 pixels in the area
        const QRect geometry = moveResizeGeometry();
        area.setLeft(std::min(area.left() - geometry.width() + 100, area.left()));
        area.setTop(std::min(area.top() - geometry.height() + 100, area.top()));
        area.setRight(std::max(area.right() + geometry.width() - 100, area.right()));
        area.setBottom(std::max(area.bottom() + geometry.height() - 100, area.bottom()));
    }
    if (!partial) {
        // resize to fit into area
        const QRect geometry = moveResizeGeometry();
        if (area.width() < geometry.width() || area.height() < geometry.height()) {
            resizeWithChecks(geometry.size().boundedTo(area.size()));
        }
    }

    QRect geometry = moveResizeGeometry();
    if (geometry.right() > area.right() && geometry.width() <= area.width()) {
        geometry.moveRight(area.right());
    }
    if (geometry.bottom() > area.bottom() && geometry.height() <= area.height()) {
        geometry.moveBottom(area.bottom());
    }

    if (!area.contains(geometry.topLeft())) {
        if (geometry.left() < area.left()) {
            geometry.moveLeft(area.left());
        }
        if (geometry.top() < area.top()) {
            geometry.moveTop(area.top());
        }
    }

    if (moveResizeGeometry().topLeft() != geometry.topLeft()) {
        move(geometry.topLeft());
    }
}

/**
 * Returns the maximum client size, not the maximum frame size.
 */
QSize AbstractClient::maxSize() const
{
    return rules()->checkMaxSize(QSize(INT_MAX, INT_MAX));
}

/**
 * Returns the minimum client size, not the minimum frame size.
 */
QSize AbstractClient::minSize() const
{
    return rules()->checkMinSize(QSize(0, 0));
}

void AbstractClient::blockGeometryUpdates(bool block)
{
    if (block) {
        if (m_blockGeometryUpdates == 0) {
            m_pendingMoveResizeMode = MoveResizeMode::None;
        }
        ++m_blockGeometryUpdates;
    } else {
        if (--m_blockGeometryUpdates == 0) {
            if (m_pendingMoveResizeMode != MoveResizeMode::None) {
                moveResizeInternal(moveResizeGeometry(), m_pendingMoveResizeMode);
                m_pendingMoveResizeMode = MoveResizeMode::None;
            }
        }
    }
}

void AbstractClient::maximize(MaximizeMode m)
{
    setMaximize(m & MaximizeVertical, m & MaximizeHorizontal);
}

void AbstractClient::setMaximize(bool vertically, bool horizontally)
{
    // changeMaximize() flips the state, so change from set->flip
    const MaximizeMode oldMode = requestedMaximizeMode();
    changeMaximize(
        oldMode & MaximizeHorizontal ? !horizontally : horizontally,
        oldMode & MaximizeVertical ? !vertically : vertically,
        false);
    const MaximizeMode newMode = maximizeMode();
    if (oldMode != newMode) {
        Q_EMIT clientMaximizedStateChanged(this, newMode);
        Q_EMIT clientMaximizedStateChanged(this, vertically, horizontally);
    }
}

bool AbstractClient::startInteractiveMoveResize()
{
    Q_ASSERT(!isInteractiveMoveResize());
    Q_ASSERT(QWidget::keyboardGrabber() == nullptr);
    Q_ASSERT(QWidget::mouseGrabber() == nullptr);
    stopDelayedInteractiveMoveResize();
    if (QApplication::activePopupWidget() != nullptr)
        return false; // popups have grab
    if (isFullScreen() && (screens()->count() < 2 || !isMovableAcrossScreens()))
        return false;
    if (!doStartInteractiveMoveResize()) {
        return false;
    }

    invalidateDecorationDoubleClickTimer();

    setInteractiveMoveResize(true);
    workspace()->setMoveResizeClient(this);

    if (maximizeMode() != MaximizeRestore) {
        switch (interactiveMoveResizeGravity()) {
        case Gravity::Left:
        case Gravity::Right:
            // Quit maximized horizontally state if the window is resized horizontally.
            if (maximizeMode() & MaximizeHorizontal) {
                QRect originalGeometry = geometryRestore();
                originalGeometry.setX(moveResizeGeometry().x());
                originalGeometry.setWidth(moveResizeGeometry().width());
                setGeometryRestore(originalGeometry);
                maximize(maximizeMode() ^ MaximizeHorizontal);
            }
            break;
        case Gravity::Top:
        case Gravity::Bottom:
            // Quit maximized vertically state if the window is resized vertically.
            if (maximizeMode() & MaximizeVertical) {
                QRect originalGeometry = geometryRestore();
                originalGeometry.setY(moveResizeGeometry().y());
                originalGeometry.setHeight(moveResizeGeometry().height());
                setGeometryRestore(originalGeometry);
                maximize(maximizeMode() ^ MaximizeVertical);
            }
            break;
        case Gravity::TopLeft:
        case Gravity::BottomLeft:
        case Gravity::TopRight:
        case Gravity::BottomRight:
            // Quit the maximized mode if the window is resized by dragging one of its corners.
            setGeometryRestore(moveResizeGeometry());
            maximize(MaximizeRestore);
            break;
        default:
            break;
        }
    }

    if (quickTileMode() != QuickTileMode(QuickTileFlag::None)) {
        if (interactiveMoveResizeGravity() != Gravity::None) { // Cannot use isResize() yet
            // Exit quick tile mode when the user attempts to resize a tiled window
            updateQuickTileMode(QuickTileFlag::None); // Do so without restoring original geometry
            setGeometryRestore(moveResizeGeometry());
            doSetQuickTileMode();
            Q_EMIT quickTileModeChanged();
        }
    }

    updateInitialMoveResizeGeometry();
    updateElectricGeometryRestore();
    checkUnrestrictedInteractiveMoveResize();
    Q_EMIT clientStartUserMovedResized(this);
    if (ScreenEdges::self()->isDesktopSwitchingMovingClients())
        ScreenEdges::self()->reserveDesktopSwitching(true, Qt::Vertical | Qt::Horizontal);
    return true;
}

void AbstractClient::finishInteractiveMoveResize(bool cancel)
{
    GeometryUpdatesBlocker blocker(this);
    leaveInteractiveMoveResize();

    doFinishInteractiveMoveResize();

    if (cancel) {
        moveResize(initialInteractiveMoveResizeGeometry());
    }
    checkOutput(); // needs to be done because clientFinishUserMovedResized has not yet re-activated online alignment
    if (output() != interactiveMoveResizeStartOutput()) {
        workspace()->sendClientToOutput(this, output()); // checks rule validity
        if (isFullScreen() || maximizeMode() != MaximizeRestore) {
            checkWorkspacePosition();
        }
    }

    if (isElectricBorderMaximizing()) {
        setQuickTileMode(electricBorderMode());
        setElectricBorderMaximizing(false);
    }
    setElectricBorderMode(QuickTileMode(QuickTileFlag::None));

    Q_EMIT clientFinishUserMovedResized(this);
}

// This function checks if it actually makes sense to perform a restricted move/resize.
// If e.g. the titlebar is already outside of the workarea, there's no point in performing
// a restricted move resize, because then e.g. resize would also move the window (#74555).
// NOTE: Most of it is duplicated from handleMoveResize().
void AbstractClient::checkUnrestrictedInteractiveMoveResize()
{
    if (isUnrestrictedInteractiveMoveResize())
        return;
    const QRect &moveResizeGeom = moveResizeGeometry();
    QRect desktopArea = workspace()->clientArea(WorkArea, this, moveResizeGeom.center());
    int left_marge, right_marge, top_marge, bottom_marge, titlebar_marge;
    // restricted move/resize - keep at least part of the titlebar always visible
    // how much must remain visible when moved away in that direction
    left_marge = qMin(100 + borderRight(), moveResizeGeom.width());
    right_marge = qMin(100 + borderLeft(), moveResizeGeom.width());
    // width/height change with opaque resizing, use the initial ones
    titlebar_marge = initialInteractiveMoveResizeGeometry().height();
    top_marge = borderBottom();
    bottom_marge = borderTop();
    if (isInteractiveResize()) {
        if (moveResizeGeom.bottom() < desktopArea.top() + top_marge)
            setUnrestrictedInteractiveMoveResize(true);
        if (moveResizeGeom.top() > desktopArea.bottom() - bottom_marge)
            setUnrestrictedInteractiveMoveResize(true);
        if (moveResizeGeom.right() < desktopArea.left() + left_marge)
            setUnrestrictedInteractiveMoveResize(true);
        if (moveResizeGeom.left() > desktopArea.right() - right_marge)
            setUnrestrictedInteractiveMoveResize(true);
        if (!isUnrestrictedInteractiveMoveResize() && moveResizeGeom.top() < desktopArea.top()) // titlebar mustn't go out
            setUnrestrictedInteractiveMoveResize(true);
    }
    if (isInteractiveMove()) {
        if (moveResizeGeom.bottom() < desktopArea.top() + titlebar_marge - 1)
            setUnrestrictedInteractiveMoveResize(true);
        // no need to check top_marge, titlebar_marge already handles it
        if (moveResizeGeom.top() > desktopArea.bottom() - bottom_marge + 1) // titlebar mustn't go out
            setUnrestrictedInteractiveMoveResize(true);
        if (moveResizeGeom.right() < desktopArea.left() + left_marge)
            setUnrestrictedInteractiveMoveResize(true);
        if (moveResizeGeom.left() > desktopArea.right() - right_marge)
            setUnrestrictedInteractiveMoveResize(true);
    }
}

// When the user pressed mouse on the titlebar, don't activate move immediately,
// since it may be just a click. Activate instead after a delay. Move used to be
// activated only after moving by several pixels, but that looks bad.
void AbstractClient::startDelayedInteractiveMoveResize()
{
    Q_ASSERT(!m_interactiveMoveResize.delayedTimer);
    m_interactiveMoveResize.delayedTimer = new QTimer(this);
    m_interactiveMoveResize.delayedTimer->setSingleShot(true);
    connect(m_interactiveMoveResize.delayedTimer, &QTimer::timeout, this, [this]() {
        Q_ASSERT(isInteractiveMoveResizePointerButtonDown());
        if (!startInteractiveMoveResize()) {
            setInteractiveMoveResizePointerButtonDown(false);
        }
        updateCursor();
        stopDelayedInteractiveMoveResize();
    });
    m_interactiveMoveResize.delayedTimer->start(QApplication::startDragTime());
}

void AbstractClient::stopDelayedInteractiveMoveResize()
{
    delete m_interactiveMoveResize.delayedTimer;
    m_interactiveMoveResize.delayedTimer = nullptr;
}

void AbstractClient::updateInteractiveMoveResize(const QPointF &currentGlobalCursor)
{
    handleInteractiveMoveResize(pos(), currentGlobalCursor.toPoint());
}

void AbstractClient::handleInteractiveMoveResize(const QPoint &local, const QPoint &global)
{
    const QRect oldGeo = moveResizeGeometry();
    handleInteractiveMoveResize(local.x(), local.y(), global.x(), global.y());
    if (!isFullScreen() && isInteractiveMove()) {
        if (quickTileMode() != QuickTileMode(QuickTileFlag::None) && oldGeo != moveResizeGeometry()) {
            GeometryUpdatesBlocker blocker(this);
            setQuickTileMode(QuickTileFlag::None);
            const QRect &geom_restore = geometryRestore();
            setInteractiveMoveOffset(QPoint(double(interactiveMoveOffset().x()) / double(oldGeo.width()) * double(geom_restore.width()),
                                            double(interactiveMoveOffset().y()) / double(oldGeo.height()) * double(geom_restore.height())));
            if (rules()->checkMaximize(MaximizeRestore) == MaximizeRestore)
                setMoveResizeGeometry(geom_restore);
            handleInteractiveMoveResize(local.x(), local.y(), global.x(), global.y()); // fix position
        } else if (quickTileMode() == QuickTileMode(QuickTileFlag::None) && isResizable()) {
            checkQuickTilingMaximizationZones(global.x(), global.y());
        }
    }
}

void AbstractClient::handleInteractiveMoveResize(int x, int y, int x_root, int y_root)
{
    if (isWaitingForInteractiveMoveResizeSync())
        return; // we're still waiting for the client or the timeout

    const Gravity gravity = interactiveMoveResizeGravity();
    if ((gravity == Gravity::None && !isMovableAcrossScreens())
        || (gravity != Gravity::None && (isShade() || !isResizable()))) {
        return;
    }

    if (!isInteractiveMoveResize()) {
        QPoint p(QPoint(x /* - padding_left*/, y /* - padding_top*/) - interactiveMoveOffset());
        if (p.manhattanLength() >= QApplication::startDragDistance()) {
            if (!startInteractiveMoveResize()) {
                setInteractiveMoveResizePointerButtonDown(false);
                updateCursor();
                return;
            }
            updateCursor();
        } else
            return;
    }

    // ShadeHover or ShadeActive, ShadeNormal was already avoided above
    if (gravity != Gravity::None && shadeMode() != ShadeNone) {
        setShade(ShadeNone);
    }

    QPoint globalPos(x_root, y_root);
    // these two points limit the geometry rectangle, i.e. if bottomleft resizing is done,
    // the bottomleft corner should be at is at (topleft.x(), bottomright().y())
    QPoint topleft = globalPos - interactiveMoveOffset();
    QPoint bottomright = globalPos + invertedInteractiveMoveOffset();
    QRect previousMoveResizeGeom = moveResizeGeometry();

    // TODO move whole group when moving its leader or when the leader is not mapped?

    auto titleBarRect = [this](bool &transposed, int &requiredPixels) -> QRect {
        const QRect &moveResizeGeom = moveResizeGeometry();
        QRect r(moveResizeGeom);
        r.moveTopLeft(QPoint(0, 0));
        switch (titlebarPosition()) {
        default:
        case Qt::TopEdge:
            r.setHeight(borderTop());
            break;
        case Qt::LeftEdge:
            r.setWidth(borderLeft());
            transposed = true;
            break;
        case Qt::BottomEdge:
            r.setTop(r.bottom() - borderBottom());
            break;
        case Qt::RightEdge:
            r.setLeft(r.right() - borderRight());
            transposed = true;
            break;
        }
        // When doing a restricted move we must always keep 100px of the titlebar
        // visible to allow the user to be able to move it again.
        requiredPixels = qMin(100 * (transposed ? r.width() : r.height()),
                              moveResizeGeom.width() * moveResizeGeom.height());
        return r;
    };

    bool update = false;
    if (isInteractiveResize()) {
        QRect orig = initialInteractiveMoveResizeGeometry();
        SizeMode sizeMode = SizeModeAny;
        auto calculateMoveResizeGeom = [this, &topleft, &bottomright, &orig, &sizeMode, &gravity]() {
            switch (gravity) {
            case Gravity::TopLeft:
                setMoveResizeGeometry(QRect(topleft, orig.bottomRight()));
                break;
            case Gravity::BottomRight:
                setMoveResizeGeometry(QRect(orig.topLeft(), bottomright));
                break;
            case Gravity::BottomLeft:
                setMoveResizeGeometry(QRect(QPoint(topleft.x(), orig.y()), QPoint(orig.right(), bottomright.y())));
                break;
            case Gravity::TopRight:
                setMoveResizeGeometry(QRect(QPoint(orig.x(), topleft.y()), QPoint(bottomright.x(), orig.bottom())));
                break;
            case Gravity::Top:
                setMoveResizeGeometry(QRect(QPoint(orig.left(), topleft.y()), orig.bottomRight()));
                sizeMode = SizeModeFixedH; // try not to affect height
                break;
            case Gravity::Bottom:
                setMoveResizeGeometry(QRect(orig.topLeft(), QPoint(orig.right(), bottomright.y())));
                sizeMode = SizeModeFixedH;
                break;
            case Gravity::Left:
                setMoveResizeGeometry(QRect(QPoint(topleft.x(), orig.top()), orig.bottomRight()));
                sizeMode = SizeModeFixedW;
                break;
            case Gravity::Right:
                setMoveResizeGeometry(QRect(orig.topLeft(), QPoint(bottomright.x(), orig.bottom())));
                sizeMode = SizeModeFixedW;
                break;
            case Gravity::None:
                Q_UNREACHABLE();
                break;
            }
        };

        // first resize (without checking constrains), then snap, then check bounds, then check constrains
        calculateMoveResizeGeom();
        // adjust new size to snap to other windows/borders
        setMoveResizeGeometry(workspace()->adjustClientSize(this, moveResizeGeometry(), gravity));

        if (!isUnrestrictedInteractiveMoveResize()) {
            // Make sure the titlebar isn't behind a restricted area. We don't need to restrict
            // the other directions. If not visible enough, move the window to the closest valid
            // point. We bruteforce this by slowly moving the window back to its previous position
            QRegion availableArea(workspace()->clientArea(FullArea, this, workspace()->activeOutput()));
            availableArea -= workspace()->restrictedMoveArea(VirtualDesktopManager::self()->currentDesktop());
            bool transposed = false;
            int requiredPixels;
            QRect bTitleRect = titleBarRect(transposed, requiredPixels);
            int lastVisiblePixels = -1;
            QRect lastTry = moveResizeGeometry();
            bool titleFailed = false;
            for (;;) {
                const QRect titleRect(bTitleRect.translated(moveResizeGeometry().topLeft()));
                int visiblePixels = 0;
                int realVisiblePixels = 0;
                for (const QRect &rect : availableArea) {
                    const QRect r = rect & titleRect;
                    realVisiblePixels += r.width() * r.height();
                    if ((transposed && r.width() == titleRect.width()) || // Only the full size regions...
                        (!transposed && r.height() == titleRect.height())) // ...prevents long slim areas
                        visiblePixels += r.width() * r.height();
                }

                if (visiblePixels >= requiredPixels)
                    break; // We have reached a valid position

                if (realVisiblePixels <= lastVisiblePixels) {
                    if (titleFailed && realVisiblePixels < lastVisiblePixels)
                        break; // we won't become better
                    else {
                        if (!titleFailed)
                            setMoveResizeGeometry(lastTry);
                        titleFailed = true;
                    }
                }
                lastVisiblePixels = realVisiblePixels;
                QRect moveResizeGeom = moveResizeGeometry();
                lastTry = moveResizeGeom;

                // Not visible enough, move the window to the closest valid point. We bruteforce
                // this by slowly moving the window back to its previous position.
                // The geometry changes at up to two edges, the one with the title (if) shall take
                // precedence. The opposing edge has no impact on visiblePixels and only one of
                // the adjacent can alter at a time, ie. it's enough to ignore adjacent edges
                // if the title edge altered
                bool leftChanged = previousMoveResizeGeom.left() != moveResizeGeom.left();
                bool rightChanged = previousMoveResizeGeom.right() != moveResizeGeom.right();
                bool topChanged = previousMoveResizeGeom.top() != moveResizeGeom.top();
                bool btmChanged = previousMoveResizeGeom.bottom() != moveResizeGeom.bottom();
                auto fixChangedState = [titleFailed](bool &major, bool &counter, bool &ad1, bool &ad2) {
                    counter = false;
                    if (titleFailed)
                        major = false;
                    if (major)
                        ad1 = ad2 = false;
                };
                switch (titlebarPosition()) {
                default:
                case Qt::TopEdge:
                    fixChangedState(topChanged, btmChanged, leftChanged, rightChanged);
                    break;
                case Qt::LeftEdge:
                    fixChangedState(leftChanged, rightChanged, topChanged, btmChanged);
                    break;
                case Qt::BottomEdge:
                    fixChangedState(btmChanged, topChanged, leftChanged, rightChanged);
                    break;
                case Qt::RightEdge:
                    fixChangedState(rightChanged, leftChanged, topChanged, btmChanged);
                    break;
                }
                if (topChanged)
                    moveResizeGeom.setTop(moveResizeGeom.y() + sign(previousMoveResizeGeom.y() - moveResizeGeom.y()));
                else if (leftChanged)
                    moveResizeGeom.setLeft(moveResizeGeom.x() + sign(previousMoveResizeGeom.x() - moveResizeGeom.x()));
                else if (btmChanged)
                    moveResizeGeom.setBottom(moveResizeGeom.bottom() + sign(previousMoveResizeGeom.bottom() - moveResizeGeom.bottom()));
                else if (rightChanged)
                    moveResizeGeom.setRight(moveResizeGeom.right() + sign(previousMoveResizeGeom.right() - moveResizeGeom.right()));
                else
                    break; // no position changed - that's certainly not good
                setMoveResizeGeometry(moveResizeGeom);
            }
        }

        // Always obey size hints, even when in "unrestricted" mode
        QSize size = constrainFrameSize(moveResizeGeometry().size(), sizeMode);
        // the new topleft and bottomright corners (after checking size constrains), if they'll be needed
        topleft = QPoint(moveResizeGeometry().right() - size.width() + 1, moveResizeGeometry().bottom() - size.height() + 1);
        bottomright = QPoint(moveResizeGeometry().left() + size.width() - 1, moveResizeGeometry().top() + size.height() - 1);
        orig = moveResizeGeometry();

        // if aspect ratios are specified, both dimensions may change.
        // Therefore grow to the right/bottom if needed.
        // TODO it should probably obey gravity rather than always using right/bottom ?
        if (sizeMode == SizeModeFixedH)
            orig.setRight(bottomright.x());
        else if (sizeMode == SizeModeFixedW)
            orig.setBottom(bottomright.y());

        calculateMoveResizeGeom();

        if (moveResizeGeometry().size() != previousMoveResizeGeom.size())
            update = true;
    } else if (isInteractiveMove()) {
        Q_ASSERT(gravity == Gravity::None);
        if (!isMovable()) { // isMovableAcrossScreens() must have been true to get here
            // Special moving of maximized windows on Xinerama screens
            AbstractOutput *output = kwinApp()->platform()->outputAt(globalPos);
            if (isFullScreen())
                setMoveResizeGeometry(workspace()->clientArea(FullScreenArea, this, output));
            else {
                QRect moveResizeGeom = workspace()->clientArea(MaximizeArea, this, output);
                QSize adjSize = constrainFrameSize(moveResizeGeom.size(), SizeModeMax);
                if (adjSize != moveResizeGeom.size()) {
                    QRect r(moveResizeGeom);
                    moveResizeGeom.setSize(adjSize);
                    moveResizeGeom.moveCenter(r.center());
                }
                setMoveResizeGeometry(moveResizeGeom);
            }
        } else {
            // first move, then snap, then check bounds
            QRect moveResizeGeom = moveResizeGeometry();
            moveResizeGeom.moveTopLeft(topleft);
            moveResizeGeom.moveTopLeft(workspace()->adjustClientPosition(this, moveResizeGeom.topLeft(),
                                                                         isUnrestrictedInteractiveMoveResize()));
            setMoveResizeGeometry(moveResizeGeom);

            if (!isUnrestrictedInteractiveMoveResize()) {
                const QRegion strut = workspace()->restrictedMoveArea(VirtualDesktopManager::self()->currentDesktop());
                QRegion availableArea(workspace()->clientArea(FullArea, this, workspace()->activeOutput()));
                availableArea -= strut; // Strut areas
                bool transposed = false;
                int requiredPixels;
                QRect bTitleRect = titleBarRect(transposed, requiredPixels);
                for (;;) {
                    QRect moveResizeGeom = moveResizeGeometry();
                    const QRect titleRect(bTitleRect.translated(moveResizeGeom.topLeft()));
                    int visiblePixels = 0;
                    for (const QRect &rect : availableArea) {
                        const QRect r = rect & titleRect;
                        if ((transposed && r.width() == titleRect.width()) || // Only the full size regions...
                            (!transposed && r.height() == titleRect.height())) // ...prevents long slim areas
                            visiblePixels += r.width() * r.height();
                    }
                    if (visiblePixels >= requiredPixels)
                        break; // We have reached a valid position

                    // (esp.) if there're more screens with different struts (panels) it the titlebar
                    // will be movable outside the movearea (covering one of the panels) until it
                    // crosses the panel "too much" (not enough visiblePixels) and then stucks because
                    // it's usually only pushed by 1px to either direction
                    // so we first check whether we intersect suc strut and move the window below it
                    // immediately (it's still possible to hit the visiblePixels >= titlebarArea break
                    // by moving the window slightly downwards, but it won't stuck)
                    // see bug #274466
                    // and bug #301805 for why we can't just match the titlearea against the screen
                    if (screens()->count() > 1) { // optimization
                        // TODO: could be useful on partial screen struts (half-width panels etc.)
                        int newTitleTop = -1;
                        for (const QRect &r : strut) {
                            if (r.top() == 0 && r.width() > r.height() && // "top panel"
                                r.intersects(moveResizeGeom) && moveResizeGeom.top() < r.bottom()) {
                                newTitleTop = r.bottom() + 1;
                                break;
                            }
                        }
                        if (newTitleTop > -1) {
                            moveResizeGeom.moveTop(newTitleTop); // invalid position, possibly on screen change
                            setMoveResizeGeometry(moveResizeGeom);
                            break;
                        }
                    }

                    int dx = sign(previousMoveResizeGeom.x() - moveResizeGeom.x()),
                        dy = sign(previousMoveResizeGeom.y() - moveResizeGeom.y());
                    if (visiblePixels && dx) // means there's no full width cap -> favor horizontally
                        dy = 0;
                    else if (dy)
                        dx = 0;

                    // Move it back
                    moveResizeGeom.translate(dx, dy);
                    setMoveResizeGeometry(moveResizeGeom);

                    if (moveResizeGeom == previousMoveResizeGeom) {
                        break; // Prevent lockup
                    }
                }
            }
        }
        if (moveResizeGeometry().topLeft() != previousMoveResizeGeom.topLeft())
            update = true;
    } else {
        Q_UNREACHABLE();
    }

    if (!update)
        return;

    if (isInteractiveMove()) {
        move(moveResizeGeometry().topLeft());
    } else {
        doInteractiveResizeSync();
    }

    Q_EMIT clientStepUserMovedResized(this, moveResizeGeometry());
}

StrutRect AbstractClient::strutRect(StrutArea area) const
{
    Q_UNUSED(area)
    return StrutRect();
}

StrutRects AbstractClient::strutRects() const
{
    StrutRects region;
    region += strutRect(StrutAreaTop);
    region += strutRect(StrutAreaRight);
    region += strutRect(StrutAreaBottom);
    region += strutRect(StrutAreaLeft);
    return region;
}

bool AbstractClient::hasStrut() const
{
    return false;
}

void AbstractClient::setupWindowManagementInterface()
{
    if (m_windowManagementInterface) {
        // already setup
        return;
    }
    if (!waylandServer() || !surface()) {
        return;
    }
    if (!waylandServer()->windowManagement()) {
        return;
    }
    using namespace KWaylandServer;
    auto w = waylandServer()->windowManagement()->createWindow(this, internalId());
    w->setTitle(caption());
    w->setActive(isActive());
    w->setFullscreen(isFullScreen());
    w->setKeepAbove(keepAbove());
    w->setKeepBelow(keepBelow());
    w->setMaximized(maximizeMode() == KWin::MaximizeFull);
    w->setMinimized(isMinimized());
    w->setOnAllDesktops(isOnAllDesktops());
    w->setDemandsAttention(isDemandingAttention());
    w->setCloseable(isCloseable());
    w->setMaximizeable(isMaximizable());
    w->setMinimizeable(isMinimizable());
    w->setFullscreenable(isFullScreenable());
    w->setApplicationMenuPaths(applicationMenuServiceName(), applicationMenuObjectPath());
    w->setIcon(icon());
    auto updateAppId = [this, w] {
        w->setAppId(QString::fromUtf8(m_desktopFileName.isEmpty() ? resourceClass() : m_desktopFileName));
    };
    updateAppId();
    w->setSkipTaskbar(skipTaskbar());
    w->setSkipSwitcher(skipSwitcher());
    w->setPid(pid());
    w->setShadeable(isShadeable());
    w->setShaded(isShade());
    w->setResizable(isResizable());
    w->setMovable(isMovable());
    w->setVirtualDesktopChangeable(true); // FIXME Matches X11Client::actionSupported(), but both should be implemented.
    w->setParentWindow(transientFor() ? transientFor()->windowManagementInterface() : nullptr);
    w->setGeometry(frameGeometry());
    connect(this, &AbstractClient::skipTaskbarChanged, w, [w, this]() {
        w->setSkipTaskbar(skipTaskbar());
    });
    connect(this, &AbstractClient::skipSwitcherChanged, w, [w, this]() {
        w->setSkipSwitcher(skipSwitcher());
    });
    connect(this, &AbstractClient::captionChanged, w, [w, this] {
        w->setTitle(caption());
    });

    connect(this, &AbstractClient::activeChanged, w, [w, this] {
        w->setActive(isActive());
    });
    connect(this, &AbstractClient::fullScreenChanged, w, [w, this] {
        w->setFullscreen(isFullScreen());
    });
    connect(this, &AbstractClient::keepAboveChanged, w, &PlasmaWindowInterface::setKeepAbove);
    connect(this, &AbstractClient::keepBelowChanged, w, &PlasmaWindowInterface::setKeepBelow);
    connect(this, &AbstractClient::minimizedChanged, w, [w, this] {
        w->setMinimized(isMinimized());
    });
    connect(this, static_cast<void (AbstractClient::*)(AbstractClient *, MaximizeMode)>(&AbstractClient::clientMaximizedStateChanged), w, [w](KWin::AbstractClient *c, MaximizeMode mode) {
        Q_UNUSED(c);
        w->setMaximized(mode == KWin::MaximizeFull);
    });
    connect(this, &AbstractClient::demandsAttentionChanged, w, [w, this] {
        w->setDemandsAttention(isDemandingAttention());
    });
    connect(this, &AbstractClient::iconChanged, w, [w, this]() {
        w->setIcon(icon());
    });
    connect(this, &AbstractClient::windowClassChanged, w, updateAppId);
    connect(this, &AbstractClient::desktopFileNameChanged, w, updateAppId);
    connect(this, &AbstractClient::shadeChanged, w, [w, this] {
        w->setShaded(isShade());
    });
    connect(this, &AbstractClient::transientChanged, w, [w, this]() {
        w->setParentWindow(transientFor() ? transientFor()->windowManagementInterface() : nullptr);
    });
    connect(this, &AbstractClient::frameGeometryChanged, w, [w, this]() {
        w->setGeometry(frameGeometry());
    });
    connect(this, &AbstractClient::applicationMenuChanged, w, [w, this]() {
        w->setApplicationMenuPaths(applicationMenuServiceName(), applicationMenuObjectPath());
    });
    connect(w, &PlasmaWindowInterface::closeRequested, this, [this] {
        closeWindow();
    });
    connect(w, &PlasmaWindowInterface::moveRequested, this, [this]() {
        Cursors::self()->mouse()->setPos(frameGeometry().center());
        performMouseCommand(Options::MouseMove, Cursors::self()->mouse()->pos());
    });
    connect(w, &PlasmaWindowInterface::resizeRequested, this, [this]() {
        Cursors::self()->mouse()->setPos(frameGeometry().bottomRight());
        performMouseCommand(Options::MouseResize, Cursors::self()->mouse()->pos());
    });
    connect(w, &PlasmaWindowInterface::fullscreenRequested, this, [this](bool set) {
        setFullScreen(set, false);
    });
    connect(w, &PlasmaWindowInterface::minimizedRequested, this, [this](bool set) {
        if (set) {
            minimize();
        } else {
            unminimize();
        }
    });
    connect(w, &PlasmaWindowInterface::maximizedRequested, this, [this](bool set) {
        maximize(set ? MaximizeFull : MaximizeRestore);
    });
    connect(w, &PlasmaWindowInterface::keepAboveRequested, this, [this](bool set) {
        setKeepAbove(set);
    });
    connect(w, &PlasmaWindowInterface::keepBelowRequested, this, [this](bool set) {
        setKeepBelow(set);
    });
    connect(w, &PlasmaWindowInterface::demandsAttentionRequested, this, [this](bool set) {
        demandAttention(set);
    });
    connect(w, &PlasmaWindowInterface::activeRequested, this, [this](bool set) {
        if (set) {
            workspace()->activateClient(this, true);
        }
    });
    connect(w, &PlasmaWindowInterface::shadedRequested, this, [this](bool set) {
        setShade(set);
    });

    for (const auto vd : qAsConst(m_desktops)) {
        w->addPlasmaVirtualDesktop(vd->id());
    }

    // Plasma Virtual desktop management
    // show/hide when the window enters/exits from desktop
    connect(w, &PlasmaWindowInterface::enterPlasmaVirtualDesktopRequested, this, [this](const QString &desktopId) {
        VirtualDesktop *vd = VirtualDesktopManager::self()->desktopForId(desktopId);
        if (vd) {
            enterDesktop(vd);
        }
    });
    connect(w, &PlasmaWindowInterface::enterNewPlasmaVirtualDesktopRequested, this, [this]() {
        VirtualDesktopManager::self()->setCount(VirtualDesktopManager::self()->count() + 1);
        enterDesktop(VirtualDesktopManager::self()->desktops().last());
    });
    connect(w, &PlasmaWindowInterface::leavePlasmaVirtualDesktopRequested, this, [this](const QString &desktopId) {
        VirtualDesktop *vd = VirtualDesktopManager::self()->desktopForId(desktopId);
        if (vd) {
            leaveDesktop(vd);
        }
    });

    for (const auto &activity : qAsConst(m_activityList)) {
        w->addPlasmaActivity(activity);
    }

    // Notify clients on activities changes
    connect(this, &AbstractClient::activitiesChanged, w, [w, this] {
        const auto newActivities = QSet<QString>(m_activityList.begin(), m_activityList.end());
        const auto oldActivitiesList = w->plasmaActivities();
        const auto oldActivities = QSet<QString>(oldActivitiesList.begin(), oldActivitiesList.end());

        const auto activitiesToAdd = newActivities - oldActivities;
        for (const auto &activity : activitiesToAdd) {
            w->addPlasmaActivity(activity);
        }

        const auto activitiesToRemove = oldActivities - newActivities;
        for (const auto &activity : activitiesToRemove) {
            w->removePlasmaActivity(activity);
        }
    });

    // Plasma Activities management
    // show/hide when the window enters/exits activity
    connect(w, &PlasmaWindowInterface::enterPlasmaActivityRequested, this, [this](const QString &activityId) {
        setOnActivity(activityId, true);
    });
    connect(w, &PlasmaWindowInterface::leavePlasmaActivityRequested, this, [this](const QString &activityId) {
        setOnActivity(activityId, false);
    });
    connect(w, &PlasmaWindowInterface::sendToOutput, this, [this](KWaylandServer::OutputInterface *output) {
        sendToOutput(waylandServer()->findOutput(output));
    });

    m_windowManagementInterface = w;
}

Options::MouseCommand AbstractClient::getMouseCommand(Qt::MouseButton button, bool *handled) const
{
    *handled = false;
    if (button == Qt::NoButton) {
        return Options::MouseNothing;
    }
    if (isActive()) {
        if (options->isClickRaise() && !isMostRecentlyRaised()) {
            *handled = true;
            return Options::MouseActivateRaiseAndPassClick;
        }
    } else {
        *handled = true;
        switch (button) {
        case Qt::LeftButton:
            return options->commandWindow1();
        case Qt::MiddleButton:
            return options->commandWindow2();
        case Qt::RightButton:
            return options->commandWindow3();
        default:
            // all other buttons pass Activate & Pass Client
            return Options::MouseActivateAndPassClick;
        }
    }
    return Options::MouseNothing;
}

Options::MouseCommand AbstractClient::getWheelCommand(Qt::Orientation orientation, bool *handled) const
{
    *handled = false;
    if (orientation != Qt::Vertical) {
        return Options::MouseNothing;
    }
    if (!isActive()) {
        *handled = true;
        return options->commandWindowWheel();
    }
    return Options::MouseNothing;
}

bool AbstractClient::performMouseCommand(Options::MouseCommand cmd, const QPoint &globalPos)
{
    bool replay = false;
    switch (cmd) {
    case Options::MouseRaise:
        workspace()->raiseClient(this);
        break;
    case Options::MouseLower: {
        workspace()->lowerClient(this);
        // used to be activateNextClient(this), then topClientOnDesktop
        // since this is a mouseOp it's however safe to use the client under the mouse instead
        if (isActive() && options->focusPolicyIsReasonable()) {
            AbstractClient *next = workspace()->clientUnderMouse(output());
            if (next && next != this)
                workspace()->requestFocus(next, false);
        }
        break;
    }
    case Options::MouseOperationsMenu:
        if (isActive() && options->isClickRaise())
            autoRaise();
        workspace()->showWindowMenu(QRect(globalPos, globalPos), this);
        break;
    case Options::MouseToggleRaiseAndLower:
        workspace()->raiseOrLowerClient(this);
        break;
    case Options::MouseActivateAndRaise: {
        replay = isActive(); // for clickraise mode
        bool mustReplay = !rules()->checkAcceptFocus(acceptsFocus());
        if (mustReplay) {
            auto it = workspace()->stackingOrder().constEnd(),
                 begin = workspace()->stackingOrder().constBegin();
            while (mustReplay && --it != begin && *it != this) {
                AbstractClient *c = qobject_cast<AbstractClient *>(*it);
                if (!c || (c->keepAbove() && !keepAbove()) || (keepBelow() && !c->keepBelow()))
                    continue; // can never raise above "it"
                mustReplay = !(c->isOnCurrentDesktop() && c->isOnCurrentActivity() && c->frameGeometry().intersects(frameGeometry()));
            }
        }
        workspace()->takeActivity(this, Workspace::ActivityFocus | Workspace::ActivityRaise);
        workspace()->setActiveOutput(globalPos);
        replay = replay || mustReplay;
        break;
    }
    case Options::MouseActivateAndLower:
        workspace()->requestFocus(this);
        workspace()->lowerClient(this);
        workspace()->setActiveOutput(globalPos);
        replay = replay || !rules()->checkAcceptFocus(acceptsFocus());
        break;
    case Options::MouseActivate:
        replay = isActive(); // for clickraise mode
        workspace()->takeActivity(this, Workspace::ActivityFocus);
        workspace()->setActiveOutput(globalPos);
        replay = replay || !rules()->checkAcceptFocus(acceptsFocus());
        break;
    case Options::MouseActivateRaiseAndPassClick:
        workspace()->takeActivity(this, Workspace::ActivityFocus | Workspace::ActivityRaise);
        workspace()->setActiveOutput(globalPos);
        replay = true;
        break;
    case Options::MouseActivateAndPassClick:
        workspace()->takeActivity(this, Workspace::ActivityFocus);
        workspace()->setActiveOutput(globalPos);
        replay = true;
        break;
    case Options::MouseMaximize:
        maximize(MaximizeFull);
        break;
    case Options::MouseRestore:
        maximize(MaximizeRestore);
        break;
    case Options::MouseMinimize:
        minimize();
        break;
    case Options::MouseAbove: {
        StackingUpdatesBlocker blocker(workspace());
        if (keepBelow())
            setKeepBelow(false);
        else
            setKeepAbove(true);
        break;
    }
    case Options::MouseBelow: {
        StackingUpdatesBlocker blocker(workspace());
        if (keepAbove())
            setKeepAbove(false);
        else
            setKeepBelow(true);
        break;
    }
    case Options::MousePreviousDesktop:
        workspace()->windowToPreviousDesktop(this);
        break;
    case Options::MouseNextDesktop:
        workspace()->windowToNextDesktop(this);
        break;
    case Options::MouseOpacityMore:
        if (!isDesktop()) // No point in changing the opacity of the desktop
            setOpacity(qMin(opacity() + 0.1, 1.0));
        break;
    case Options::MouseOpacityLess:
        if (!isDesktop()) // No point in changing the opacity of the desktop
            setOpacity(qMax(opacity() - 0.1, 0.1));
        break;
    case Options::MouseClose:
        closeWindow();
        break;
    case Options::MouseActivateRaiseAndMove:
    case Options::MouseActivateRaiseAndUnrestrictedMove:
        workspace()->raiseClient(this);
        workspace()->requestFocus(this);
        workspace()->setActiveOutput(globalPos);
        // fallthrough
    case Options::MouseMove:
    case Options::MouseUnrestrictedMove: {
        if (!isMovableAcrossScreens())
            break;
        if (isInteractiveMoveResize())
            finishInteractiveMoveResize(false);
        setInteractiveMoveResizeGravity(Gravity::None);
        setInteractiveMoveResizePointerButtonDown(true);
        setInteractiveMoveOffset(QPoint(globalPos.x() - x(), globalPos.y() - y())); // map from global
        setInvertedInteractiveMoveOffset(rect().bottomRight() - interactiveMoveOffset());
        setUnrestrictedInteractiveMoveResize((cmd == Options::MouseActivateRaiseAndUnrestrictedMove
                                              || cmd == Options::MouseUnrestrictedMove));
        if (!startInteractiveMoveResize())
            setInteractiveMoveResizePointerButtonDown(false);
        updateCursor();
        break;
    }
    case Options::MouseResize:
    case Options::MouseUnrestrictedResize: {
        if (!isResizable() || isShade())
            break;
        if (isInteractiveMoveResize())
            finishInteractiveMoveResize(false);
        setInteractiveMoveResizePointerButtonDown(true);
        const QPoint moveOffset = QPoint(globalPos.x() - x(), globalPos.y() - y()); // map from global
        setInteractiveMoveOffset(moveOffset);
        int x = moveOffset.x(), y = moveOffset.y();
        bool left = x < width() / 3;
        bool right = x >= 2 * width() / 3;
        bool top = y < height() / 3;
        bool bot = y >= 2 * height() / 3;
        Gravity gravity;
        if (top) {
            gravity = left ? Gravity::TopLeft : (right ? Gravity::TopRight : Gravity::Top);
        } else if (bot) {
            gravity = left ? Gravity::BottomLeft : (right ? Gravity::BottomRight : Gravity::Bottom);
        } else {
            gravity = (x < width() / 2) ? Gravity::Left : Gravity::Right;
        }
        setInteractiveMoveResizeGravity(gravity);
        setInvertedInteractiveMoveOffset(rect().bottomRight() - moveOffset);
        setUnrestrictedInteractiveMoveResize((cmd == Options::MouseUnrestrictedResize));
        if (!startInteractiveMoveResize())
            setInteractiveMoveResizePointerButtonDown(false);
        updateCursor();
        break;
    }
    case Options::MouseShade:
        toggleShade();
        cancelShadeHoverTimer();
        break;
    case Options::MouseSetShade:
        setShade(ShadeNormal);
        cancelShadeHoverTimer();
        break;
    case Options::MouseUnsetShade:
        setShade(ShadeNone);
        cancelShadeHoverTimer();
        break;
    case Options::MouseNothing:
    default:
        replay = true;
        break;
    }
    return replay;
}

void AbstractClient::setTransientFor(AbstractClient *transientFor)
{
    if (transientFor == this) {
        // cannot be transient for one self
        return;
    }
    if (m_transientFor == transientFor) {
        return;
    }
    m_transientFor = transientFor;
    Q_EMIT transientChanged();
}

const AbstractClient *AbstractClient::transientFor() const
{
    return m_transientFor;
}

AbstractClient *AbstractClient::transientFor()
{
    return m_transientFor;
}

bool AbstractClient::hasTransientPlacementHint() const
{
    return false;
}

QRect AbstractClient::transientPlacement(const QRect &bounds) const
{
    Q_UNUSED(bounds);
    Q_UNREACHABLE();
    return QRect();
}

bool AbstractClient::hasTransient(const AbstractClient *c, bool indirect) const
{
    Q_UNUSED(indirect);
    return c->transientFor() == this;
}

QList<AbstractClient *> AbstractClient::mainClients() const
{
    if (const AbstractClient *t = transientFor()) {
        return QList<AbstractClient *>{const_cast<AbstractClient *>(t)};
    }
    return QList<AbstractClient *>();
}

QList<AbstractClient *> AbstractClient::allMainClients() const
{
    auto result = mainClients();
    for (const auto *cl : result) {
        result += cl->allMainClients();
    }
    return result;
}

void AbstractClient::setModal(bool m)
{
    // Qt-3.2 can have even modal normal windows :(
    if (m_modal == m)
        return;
    m_modal = m;
    Q_EMIT modalChanged();
    // Changing modality for a mapped window is weird (?)
    // _NET_WM_STATE_MODAL should possibly rather be _NET_WM_WINDOW_TYPE_MODAL_DIALOG
}

bool AbstractClient::isModal() const
{
    return m_modal;
}

// check whether a transient should be actually kept above its mainwindow
// there may be some special cases where this rule shouldn't be enfored
static bool shouldKeepTransientAbove(const AbstractClient *parent, const AbstractClient *transient)
{
    // #93832 - don't keep splashscreens above dialogs
    if (transient->isSplash() && parent->isDialog()) {
        return false;
    }
    // This is rather a hack for #76026. Don't keep non-modal dialogs above
    // the mainwindow, but only if they're group transient (since only such dialogs
    // have taskbar entry in Kicker). A proper way of doing this (both kwin and kicker)
    // needs to be found.
    if (transient->isDialog() && !transient->isModal() && transient->groupTransient()) {
        return false;
    }
    // #63223 - don't keep transients above docks, because the dock is kept high,
    // and e.g. dialogs for them would be too high too
    // ignore this if the transient has a placement hint which indicates it should go above it's parent
    if (parent->isDock() && !transient->hasTransientPlacementHint()) {
        return false;
    }
    return true;
}

void AbstractClient::addTransient(AbstractClient *cl)
{
    Q_ASSERT(!m_transients.contains(cl));
    Q_ASSERT(cl != this);
    m_transients.append(cl);
    if (shouldKeepTransientAbove(this, cl)) {
        workspace()->constrain(this, cl);
    }
}

void AbstractClient::removeTransient(AbstractClient *cl)
{
    m_transients.removeAll(cl);
    if (cl->transientFor() == this) {
        cl->setTransientFor(nullptr);
    }
    workspace()->unconstrain(this, cl);
}

void AbstractClient::removeTransientFromList(AbstractClient *cl)
{
    m_transients.removeAll(cl);
}

bool AbstractClient::isActiveFullScreen() const
{
    if (!isFullScreen())
        return false;

    const auto ac = workspace()->mostRecentlyActivatedClient(); // instead of activeClient() - avoids flicker
    // according to NETWM spec implementation notes suggests
    // "focused windows having state _NET_WM_STATE_FULLSCREEN" to be on the highest layer.
    // we'll also take the screen into account
    return ac && (ac == this || !ac->isOnOutput(output()) || ac->allMainClients().contains(const_cast<AbstractClient *>(this)));
}

#define BORDER(which)                                             \
    int AbstractClient::border##which() const                     \
    {                                                             \
        return isDecorated() ? decoration()->border##which() : 0; \
    }

BORDER(Bottom)
BORDER(Left)
BORDER(Right)
BORDER(Top)
#undef BORDER

void AbstractClient::updateInitialMoveResizeGeometry()
{
    m_interactiveMoveResize.initialGeometry = frameGeometry();
    m_interactiveMoveResize.startOutput = output();
}

void AbstractClient::updateCursor()
{
    Gravity gravity = interactiveMoveResizeGravity();
    if (!isResizable() || isShade())
        gravity = Gravity::None;
    CursorShape c = Qt::ArrowCursor;
    switch (gravity) {
    case Gravity::TopLeft:
        c = KWin::ExtendedCursor::SizeNorthWest;
        break;
    case Gravity::BottomRight:
        c = KWin::ExtendedCursor::SizeSouthEast;
        break;
    case Gravity::BottomLeft:
        c = KWin::ExtendedCursor::SizeSouthWest;
        break;
    case Gravity::TopRight:
        c = KWin::ExtendedCursor::SizeNorthEast;
        break;
    case Gravity::Top:
        c = KWin::ExtendedCursor::SizeNorth;
        break;
    case Gravity::Bottom:
        c = KWin::ExtendedCursor::SizeSouth;
        break;
    case Gravity::Left:
        c = KWin::ExtendedCursor::SizeWest;
        break;
    case Gravity::Right:
        c = KWin::ExtendedCursor::SizeEast;
        break;
    default:
        if (isInteractiveMoveResize())
            c = Qt::SizeAllCursor;
        else
            c = Qt::ArrowCursor;
        break;
    }
    if (c == m_interactiveMoveResize.cursor)
        return;
    m_interactiveMoveResize.cursor = c;
    Q_EMIT moveResizeCursorChanged(c);
}

void AbstractClient::leaveInteractiveMoveResize()
{
    workspace()->setMoveResizeClient(nullptr);
    setInteractiveMoveResize(false);
    if (ScreenEdges::self()->isDesktopSwitchingMovingClients())
        ScreenEdges::self()->reserveDesktopSwitching(false, Qt::Vertical | Qt::Horizontal);
    if (isElectricBorderMaximizing()) {
        outline()->hide();
        elevate(false);
    }
}

bool AbstractClient::doStartInteractiveMoveResize()
{
    return true;
}

void AbstractClient::doFinishInteractiveMoveResize()
{
}

bool AbstractClient::isWaitingForInteractiveMoveResizeSync() const
{
    return false;
}

void AbstractClient::doInteractiveResizeSync()
{
}

void AbstractClient::checkQuickTilingMaximizationZones(int xroot, int yroot)
{
    QuickTileMode mode = QuickTileFlag::None;
    bool innerBorder = false;

    const auto outputs = kwinApp()->platform()->enabledOutputs();
    for (const AbstractOutput *output : outputs) {
        if (!output->geometry().contains(QPoint(xroot, yroot))) {
            continue;
        }

        auto isInScreen = [&output, &outputs](const QPoint &pt) {
            for (const AbstractOutput *other : outputs) {
                if (other == output) {
                    continue;
                }
                if (other->geometry().contains(pt)) {
                    return true;
                }
            }
            return false;
        };

        QRect area = workspace()->clientArea(MaximizeArea, this, QPoint(xroot, yroot));
        if (options->electricBorderTiling()) {
            if (xroot <= area.x() + 20) {
                mode |= QuickTileFlag::Left;
                innerBorder = isInScreen(QPoint(area.x() - 1, yroot));
            } else if (xroot >= area.x() + area.width() - 20) {
                mode |= QuickTileFlag::Right;
                innerBorder = isInScreen(QPoint(area.right() + 1, yroot));
            }
        }

        if (mode != QuickTileMode(QuickTileFlag::None)) {
            if (yroot <= area.y() + area.height() * options->electricBorderCornerRatio())
                mode |= QuickTileFlag::Top;
            else if (yroot >= area.y() + area.height() - area.height() * options->electricBorderCornerRatio())
                mode |= QuickTileFlag::Bottom;
        } else if (options->electricBorderMaximize() && yroot <= area.y() + 5 && isMaximizable()) {
            mode = QuickTileFlag::Maximize;
            innerBorder = isInScreen(QPoint(xroot, area.y() - 1));
        }
        break; // no point in checking other screens to contain this... "point"...
    }
    if (mode != electricBorderMode()) {
        setElectricBorderMode(mode);
        if (innerBorder) {
            if (!m_electricMaximizingDelay) {
                m_electricMaximizingDelay = new QTimer(this);
                m_electricMaximizingDelay->setInterval(250);
                m_electricMaximizingDelay->setSingleShot(true);
                connect(m_electricMaximizingDelay, &QTimer::timeout, this, [this]() {
                    if (isInteractiveMove())
                        setElectricBorderMaximizing(electricBorderMode() != QuickTileMode(QuickTileFlag::None));
                });
            }
            m_electricMaximizingDelay->start();
        } else {
            setElectricBorderMaximizing(mode != QuickTileMode(QuickTileFlag::None));
        }
    }
}

void AbstractClient::keyPressEvent(uint key_code)
{
    if (!isInteractiveMove() && !isInteractiveResize())
        return;
    bool is_control = key_code & Qt::CTRL;
    bool is_alt = key_code & Qt::ALT;
    key_code = key_code & ~Qt::KeyboardModifierMask;
    int delta = is_control ? 1 : is_alt ? 32
                                        : 8;
    QPoint pos = Cursors::self()->mouse()->pos();
    switch (key_code) {
    case Qt::Key_Left:
        pos.rx() -= delta;
        break;
    case Qt::Key_Right:
        pos.rx() += delta;
        break;
    case Qt::Key_Up:
        pos.ry() -= delta;
        break;
    case Qt::Key_Down:
        pos.ry() += delta;
        break;
    case Qt::Key_Space:
    case Qt::Key_Return:
    case Qt::Key_Enter:
        setInteractiveMoveResizePointerButtonDown(false);
        finishInteractiveMoveResize(false);
        updateCursor();
        break;
    case Qt::Key_Escape:
        setInteractiveMoveResizePointerButtonDown(false);
        finishInteractiveMoveResize(true);
        updateCursor();
        break;
    default:
        return;
    }
    Cursors::self()->mouse()->setPos(pos);
}

QSize AbstractClient::resizeIncrements() const
{
    return QSize(1, 1);
}

void AbstractClient::dontInteractiveMoveResize()
{
    setInteractiveMoveResizePointerButtonDown(false);
    stopDelayedInteractiveMoveResize();
    if (isInteractiveMoveResize())
        finishInteractiveMoveResize(false);
}

Gravity AbstractClient::mouseGravity() const
{
    if (isDecorated()) {
        switch (decoration()->sectionUnderMouse()) {
        case Qt::BottomLeftSection:
            return Gravity::BottomLeft;
        case Qt::BottomRightSection:
            return Gravity::BottomRight;
        case Qt::BottomSection:
            return Gravity::Bottom;
        case Qt::LeftSection:
            return Gravity::Left;
        case Qt::RightSection:
            return Gravity::Right;
        case Qt::TopSection:
            return Gravity::Top;
        case Qt::TopLeftSection:
            return Gravity::TopLeft;
        case Qt::TopRightSection:
            return Gravity::TopRight;
        default:
            return Gravity::None;
        }
    }
    return Gravity::None;
}

void AbstractClient::endInteractiveMoveResize()
{
    setInteractiveMoveResizePointerButtonDown(false);
    stopDelayedInteractiveMoveResize();
    if (isInteractiveMoveResize()) {
        finishInteractiveMoveResize(false);
        setInteractiveMoveResizeGravity(mouseGravity());
    }
    updateCursor();
}

void AbstractClient::setDecoration(QSharedPointer<KDecoration2::Decoration> decoration)
{
    if (m_decoration.decoration.data() == decoration) {
        return;
    }
    if (decoration) {
        QMetaObject::invokeMethod(decoration.data(), QOverload<>::of(&KDecoration2::Decoration::update), Qt::QueuedConnection);
        connect(decoration.data(), &KDecoration2::Decoration::shadowChanged, this, &Toplevel::updateShadow);
        connect(decoration.data(), &KDecoration2::Decoration::bordersChanged,
                this, &AbstractClient::updateDecorationInputShape);
        connect(decoration.data(), &KDecoration2::Decoration::resizeOnlyBordersChanged,
                this, &AbstractClient::updateDecorationInputShape);
        connect(decoration.data(), &KDecoration2::Decoration::bordersChanged, this, [this]() {
            GeometryUpdatesBlocker blocker(this);
            const QRect oldGeometry = moveResizeGeometry();
            if (!isShade()) {
                checkWorkspacePosition(oldGeometry);
            }
            Q_EMIT geometryShapeChanged(this, oldGeometry);
        });
        connect(decoratedClient()->decoratedClient(), &KDecoration2::DecoratedClient::sizeChanged,
                this, &AbstractClient::updateDecorationInputShape);
    }
    m_decoration.decoration = decoration;
    updateDecorationInputShape();
    Q_EMIT decorationChanged();
}

void AbstractClient::updateDecorationInputShape()
{
    if (!isDecorated()) {
        m_decoration.inputRegion = QRegion();
        return;
    }

    const QMargins borders = decoration()->borders();
    const QMargins resizeBorders = decoration()->resizeOnlyBorders();

    const QRect innerRect = QRect(QPoint(borderLeft(), borderTop()), decoratedClient()->size());
    const QRect outerRect = innerRect + borders + resizeBorders;

    m_decoration.inputRegion = QRegion(outerRect) - innerRect;
}

bool AbstractClient::decorationHasAlpha() const
{
    if (!isDecorated() || decoration()->isOpaque()) {
        // either no decoration or decoration has alpha disabled
        return false;
    }
    return true;
}

void AbstractClient::triggerDecorationRepaint()
{
    if (isDecorated()) {
        decoration()->update();
    }
}

void AbstractClient::layoutDecorationRects(QRect &left, QRect &top, QRect &right, QRect &bottom) const
{
    if (!isDecorated()) {
        return;
    }
    QRect r = decoration()->rect();

    top = QRect(r.x(), r.y(), r.width(), borderTop());
    bottom = QRect(r.x(), r.y() + r.height() - borderBottom(),
                   r.width(), borderBottom());
    left = QRect(r.x(), r.y() + top.height(),
                 borderLeft(), r.height() - top.height() - bottom.height());
    right = QRect(r.x() + r.width() - borderRight(), r.y() + top.height(),
                  borderRight(), r.height() - top.height() - bottom.height());
}

void AbstractClient::processDecorationMove(const QPoint &localPos, const QPoint &globalPos)
{
    if (isInteractiveMoveResizePointerButtonDown()) {
        handleInteractiveMoveResize(localPos.x(), localPos.y(), globalPos.x(), globalPos.y());
        return;
    }
    // TODO: handle modifiers
    Gravity newGravity = mouseGravity();
    if (newGravity != interactiveMoveResizeGravity()) {
        setInteractiveMoveResizeGravity(newGravity);
        updateCursor();
    }
}

bool AbstractClient::processDecorationButtonPress(QMouseEvent *event, bool ignoreMenu)
{
    Options::MouseCommand com = Options::MouseNothing;
    bool active = isActive();
    if (!wantsInput()) // we cannot be active, use it anyway
        active = true;

    // check whether it is a double click
    if (event->button() == Qt::LeftButton && titlebarPositionUnderMouse()) {
        if (m_decoration.doubleClickTimer.isValid()) {
            const qint64 interval = m_decoration.doubleClickTimer.elapsed();
            m_decoration.doubleClickTimer.invalidate();
            if (interval > QGuiApplication::styleHints()->mouseDoubleClickInterval()) {
                m_decoration.doubleClickTimer.start(); // expired -> new first click and pot. init
            } else {
                Workspace::self()->performWindowOperation(this, options->operationTitlebarDblClick());
                dontInteractiveMoveResize();
                return false;
            }
        } else {
            m_decoration.doubleClickTimer.start(); // new first click and pot. init, could be invalidated by release - see below
        }
    }

    if (event->button() == Qt::LeftButton)
        com = active ? options->commandActiveTitlebar1() : options->commandInactiveTitlebar1();
    else if (event->button() == Qt::MiddleButton)
        com = active ? options->commandActiveTitlebar2() : options->commandInactiveTitlebar2();
    else if (event->button() == Qt::RightButton)
        com = active ? options->commandActiveTitlebar3() : options->commandInactiveTitlebar3();
    if (event->button() == Qt::LeftButton
        && com != Options::MouseOperationsMenu // actions where it's not possible to get the matching
        && com != Options::MouseMinimize) // mouse release event
    {
        setInteractiveMoveResizeGravity(mouseGravity());
        setInteractiveMoveResizePointerButtonDown(true);
        setInteractiveMoveOffset(event->pos());
        setInvertedInteractiveMoveOffset(rect().bottomRight() - interactiveMoveOffset());
        setUnrestrictedInteractiveMoveResize(false);
        startDelayedInteractiveMoveResize();
        updateCursor();
    }
    // In the new API the decoration may process the menu action to display an inactive tab's menu.
    // If the event is unhandled then the core will create one for the active window in the group.
    if (!ignoreMenu || com != Options::MouseOperationsMenu)
        performMouseCommand(com, event->globalPos());
    return !( // Return events that should be passed to the decoration in the new API
        com == Options::MouseRaise || com == Options::MouseOperationsMenu || com == Options::MouseActivateAndRaise || com == Options::MouseActivate || com == Options::MouseActivateRaiseAndPassClick || com == Options::MouseActivateAndPassClick || com == Options::MouseNothing);
}

void AbstractClient::processDecorationButtonRelease(QMouseEvent *event)
{
    if (isDecorated()) {
        if (event->isAccepted() || !titlebarPositionUnderMouse()) {
            invalidateDecorationDoubleClickTimer(); // click was for the deco and shall not init a doubleclick
        }
    }

    if (event->buttons() == Qt::NoButton) {
        setInteractiveMoveResizePointerButtonDown(false);
        stopDelayedInteractiveMoveResize();
        if (isInteractiveMoveResize()) {
            finishInteractiveMoveResize(false);
            setInteractiveMoveResizeGravity(mouseGravity());
        }
        updateCursor();
    }
}

void AbstractClient::startDecorationDoubleClickTimer()
{
    m_decoration.doubleClickTimer.start();
}

void AbstractClient::invalidateDecorationDoubleClickTimer()
{
    m_decoration.doubleClickTimer.invalidate();
}

bool AbstractClient::providesContextHelp() const
{
    return false;
}

void AbstractClient::showContextHelp()
{
}

QPointer<Decoration::DecoratedClientImpl> AbstractClient::decoratedClient() const
{
    return m_decoration.client;
}

void AbstractClient::setDecoratedClient(QPointer<Decoration::DecoratedClientImpl> client)
{
    m_decoration.client = client;
}

void AbstractClient::pointerEnterEvent(const QPoint &globalPos)
{
    if (options->isShadeHover()) {
        cancelShadeHoverTimer();
        startShadeHoverTimer();
    }

    if (options->focusPolicy() == Options::ClickToFocus || workspace()->userActionsMenu()->isShown())
        return;

    if (options->isAutoRaise() && !isDesktop() && !isDock() && workspace()->focusChangeEnabled() && globalPos != workspace()->focusMousePosition() && workspace()->topClientOnDesktop(VirtualDesktopManager::self()->currentDesktop(), options->isSeparateScreenFocus() ? output() : nullptr) != this) {
        startAutoRaise();
    }

    if (isDesktop() || isDock())
        return;
    // for FocusFollowsMouse, change focus only if the mouse has actually been moved, not if the focus
    // change came because of window changes (e.g. closing a window) - #92290
    if (options->focusPolicy() != Options::FocusFollowsMouse
        || globalPos != workspace()->focusMousePosition()) {
        workspace()->requestDelayFocus(this);
    }
}

void AbstractClient::pointerLeaveEvent()
{
    cancelAutoRaise();
    workspace()->cancelDelayFocus();
    cancelShadeHoverTimer();
    startShadeUnhoverTimer();
    // TODO: send hover leave to deco
    // TODO: handle Options::FocusStrictlyUnderMouse
}

QRect AbstractClient::iconGeometry() const
{
    if (!windowManagementInterface() || !waylandServer()) {
        // window management interface is only available if the surface is mapped
        return QRect();
    }

    int minDistance = INT_MAX;
    AbstractClient *candidatePanel = nullptr;
    QRect candidateGeom;

    const auto minGeometries = windowManagementInterface()->minimizedGeometries();
    for (auto i = minGeometries.constBegin(), end = minGeometries.constEnd(); i != end; ++i) {
        AbstractClient *client = waylandServer()->findClient(i.key());
        if (!client) {
            continue;
        }
        const int distance = QPoint(client->pos() - pos()).manhattanLength();
        if (distance < minDistance) {
            minDistance = distance;
            candidatePanel = client;
            candidateGeom = i.value();
        }
    }
    if (!candidatePanel) {
        return QRect();
    }
    return candidateGeom.translated(candidatePanel->pos());
}

QRect AbstractClient::inputGeometry() const
{
    if (isDecorated()) {
        return Toplevel::inputGeometry() + decoration()->resizeOnlyBorders();
    }
    return Toplevel::inputGeometry();
}

bool AbstractClient::hitTest(const QPoint &point) const
{
    if (isDecorated()) {
        if (m_decoration.inputRegion.contains(mapToFrame(point))) {
            return true;
        }
    }
    return Toplevel::hitTest(point);
}

QRect AbstractClient::virtualKeyboardGeometry() const
{
    return m_virtualKeyboardGeometry;
}

void AbstractClient::setVirtualKeyboardGeometry(const QRect &geo)
{
    // No keyboard anymore
    if (geo.isEmpty() && !m_keyboardGeometryRestore.isEmpty()) {
        const QRect availableArea = workspace()->clientArea(MaximizeArea, this);
        QRect newWindowGeometry = (maximizeMode() & MaximizeHorizontal) ? availableArea : m_keyboardGeometryRestore;
        moveResize(newWindowGeometry);
        m_keyboardGeometryRestore = QRect();
    } else if (geo.isEmpty()) {
        return;
        // The keyboard has just been opened (rather than resized) save client geometry for a restore
    } else if (m_keyboardGeometryRestore.isEmpty()) {
        m_keyboardGeometryRestore = moveResizeGeometry();
    }

    m_virtualKeyboardGeometry = geo;

    // Don't resize Desktop and fullscreen windows
    if (isFullScreen() || isDesktop()) {
        return;
    }

    if (!geo.intersects(m_keyboardGeometryRestore)) {
        return;
    }

    const QRect availableArea = workspace()->clientArea(MaximizeArea, this);
    QRect newWindowGeometry = (maximizeMode() & MaximizeHorizontal) ? availableArea : m_keyboardGeometryRestore;
    newWindowGeometry.moveBottom(geo.top());
    newWindowGeometry.setTop(qMax(newWindowGeometry.top(), availableArea.top()));

    moveResize(newWindowGeometry);
}

QRect AbstractClient::keyboardGeometryRestore() const
{
    return m_keyboardGeometryRestore;
}

void AbstractClient::setKeyboardGeometryRestore(const QRect &geom)
{
    m_keyboardGeometryRestore = geom;
}

bool AbstractClient::dockWantsInput() const
{
    return false;
}

void AbstractClient::setDesktopFileName(QByteArray name)
{
    name = rules()->checkDesktopFile(name).toUtf8();
    if (name == m_desktopFileName) {
        return;
    }
    m_desktopFileName = name;
    updateWindowRules(Rules::DesktopFile);
    Q_EMIT desktopFileNameChanged();
}

QString AbstractClient::iconFromDesktopFile() const
{
    return iconFromDesktopFile(QFile::decodeName(m_desktopFileName));
}

QString AbstractClient::iconFromDesktopFile(const QString &desktopFileName)
{
    if (desktopFileName.isEmpty()) {
        return {};
    }

    const QString desktopFileNameWithPrefix = desktopFileName + QLatin1String(".desktop");
    QString desktopFilePath;

    if (QDir::isAbsolutePath(desktopFileName)) {
        if (QFile::exists(desktopFileNameWithPrefix)) {
            desktopFilePath = desktopFileNameWithPrefix;
        } else {
            desktopFilePath = desktopFileName;
        }
    }

    if (desktopFilePath.isEmpty()) {
        desktopFilePath = QStandardPaths::locate(QStandardPaths::ApplicationsLocation,
                                                 desktopFileNameWithPrefix);
    }
    if (desktopFilePath.isEmpty()) {
        desktopFilePath = QStandardPaths::locate(QStandardPaths::ApplicationsLocation,
                                                 desktopFileName);
    }
    if (desktopFilePath.isEmpty()) {
        return {};
    }

    KDesktopFile df(desktopFilePath);
    return df.readIcon();
}

bool AbstractClient::hasApplicationMenu() const
{
    return ApplicationMenu::self()->applicationMenuEnabled() && !m_applicationMenuServiceName.isEmpty() && !m_applicationMenuObjectPath.isEmpty();
}

void AbstractClient::updateApplicationMenuServiceName(const QString &serviceName)
{
    const bool old_hasApplicationMenu = hasApplicationMenu();

    m_applicationMenuServiceName = serviceName;

    const bool new_hasApplicationMenu = hasApplicationMenu();

    Q_EMIT applicationMenuChanged();
    if (old_hasApplicationMenu != new_hasApplicationMenu) {
        Q_EMIT hasApplicationMenuChanged(new_hasApplicationMenu);
    }
}

void AbstractClient::updateApplicationMenuObjectPath(const QString &objectPath)
{
    const bool old_hasApplicationMenu = hasApplicationMenu();

    m_applicationMenuObjectPath = objectPath;

    const bool new_hasApplicationMenu = hasApplicationMenu();

    Q_EMIT applicationMenuChanged();
    if (old_hasApplicationMenu != new_hasApplicationMenu) {
        Q_EMIT hasApplicationMenuChanged(new_hasApplicationMenu);
    }
}

void AbstractClient::setApplicationMenuActive(bool applicationMenuActive)
{
    if (m_applicationMenuActive != applicationMenuActive) {
        m_applicationMenuActive = applicationMenuActive;
        Q_EMIT applicationMenuActiveChanged(applicationMenuActive);
    }
}

void AbstractClient::showApplicationMenu(int actionId)
{
    if (isDecorated()) {
        decoration()->showApplicationMenu(actionId);
    } else {
        // we don't know where the application menu button will be, show it in the top left corner instead
        Workspace::self()->showApplicationMenu(QRect(), this, actionId);
    }
}

bool AbstractClient::unresponsive() const
{
    return m_unresponsive;
}

void AbstractClient::setUnresponsive(bool unresponsive)
{
    if (m_unresponsive != unresponsive) {
        m_unresponsive = unresponsive;
        Q_EMIT unresponsiveChanged(m_unresponsive);
        Q_EMIT captionChanged();
    }
}

QString AbstractClient::shortcutCaptionSuffix() const
{
    if (shortcut().isEmpty()) {
        return QString();
    }
    return QLatin1String(" {") + shortcut().toString() + QLatin1Char('}');
}

AbstractClient *AbstractClient::findClientWithSameCaption() const
{
    auto fetchNameInternalPredicate = [this](const AbstractClient *cl) {
        return (!cl->isSpecialWindow() || cl->isToolbar()) && cl != this && cl->captionNormal() == captionNormal() && cl->captionSuffix() == captionSuffix();
    };
    return workspace()->findAbstractClient(fetchNameInternalPredicate);
}

QString AbstractClient::caption() const
{
    QString cap = captionNormal() + captionSuffix();
    if (unresponsive()) {
        cap += QLatin1String(" ");
        cap += i18nc("Application is not responding, appended to window title", "(Not Responding)");
    }
    return cap;
}

void AbstractClient::removeRule(Rules *rule)
{
    m_rules.remove(rule);
}

void AbstractClient::discardTemporaryRules()
{
    m_rules.discardTemporary();
}

void AbstractClient::evaluateWindowRules()
{
    setupWindowRules(true);
    applyWindowRules();
}

/**
 * Returns the list of activities the client window is on.
 * if it's on all activities, the list will be empty.
 * Don't use this, use isOnActivity() and friends (from class Toplevel)
 */
QStringList AbstractClient::activities() const
{
    return m_activityList;
}

/**
 * Sets whether the client is on @p activity.
 * If you remove it from its last activity, then it's on all activities.
 *
 * Note: If it was on all activities and you try to remove it from one, nothing will happen;
 * I don't think that's an important enough use case to handle here.
 */
void AbstractClient::setOnActivity(const QString &activity, bool enable)
{
#if KWIN_BUILD_ACTIVITIES
    if (!Activities::self()) {
        return;
    }
    QStringList newActivitiesList = activities();
    if (newActivitiesList.contains(activity) == enable) {
        // nothing to do
        return;
    }
    if (enable) {
        QStringList allActivities = Activities::self()->all();
        if (!allActivities.contains(activity)) {
            // bogus ID
            return;
        }
        newActivitiesList.append(activity);
    } else {
        newActivitiesList.removeOne(activity);
    }
    setOnActivities(newActivitiesList);
#else
    Q_UNUSED(activity)
    Q_UNUSED(enable)
#endif
}

/**
 * set exactly which activities this client is on
 */
void AbstractClient::setOnActivities(const QStringList &newActivitiesList)
{
#if KWIN_BUILD_ACTIVITIES
    if (!Activities::self()) {
        return;
    }
    const auto allActivities = Activities::self()->all();
    const auto activityList = [&] {
        auto result = rules()->checkActivity(newActivitiesList);

        const auto it = std::remove_if(result.begin(), result.end(), [=](const QString &activity) {
            return !allActivities.contains(activity);
        });
        result.erase(it, result.end());
        return result;
    }();

    const auto allActivityExplicitlyRequested = activityList.isEmpty() || activityList.contains(Activities::nullUuid());
    const auto allActivitiesCovered = activityList.size() > 1 && activityList.size() == allActivities.size();

    if (allActivityExplicitlyRequested || allActivitiesCovered) {
        if (!m_activityList.isEmpty()) {
            m_activityList.clear();
            doSetOnActivities(m_activityList);
        }
    } else {
        if (m_activityList != activityList) {
            m_activityList = activityList;
            doSetOnActivities(m_activityList);
        }
    }

    updateActivities(false);
#else
    Q_UNUSED(newActivitiesList)
#endif
}

/**
 * if @p all is true, sets on all activities.
 * if it's false, sets it to only be on the current activity
 */
void AbstractClient::setOnAllActivities(bool all)
{
#if KWIN_BUILD_ACTIVITIES
    if (all == isOnAllActivities()) {
        return;
    }
    if (all) {
        setOnActivities(QStringList());
    } else {
        setOnActivity(Activities::self()->current(), true);
    }
#else
    Q_UNUSED(all)
#endif
}

/**
 * update after activities changed
 */
void AbstractClient::updateActivities(bool includeTransients)
{
    if (m_activityUpdatesBlocked) {
        m_blockedActivityUpdatesRequireTransients |= includeTransients;
        return;
    }
    Q_EMIT activitiesChanged(this);
    m_blockedActivityUpdatesRequireTransients = false; // reset
    FocusChain::self()->update(this, FocusChain::MakeFirst);
    updateWindowRules(Rules::Activity);
}

void AbstractClient::blockActivityUpdates(bool b)
{
    if (b) {
        ++m_activityUpdatesBlocked;
    } else {
        Q_ASSERT(m_activityUpdatesBlocked);
        --m_activityUpdatesBlocked;
        if (!m_activityUpdatesBlocked) {
            updateActivities(m_blockedActivityUpdatesRequireTransients);
        }
    }
}

void AbstractClient::checkNoBorder()
{
    setNoBorder(false);
}

bool AbstractClient::groupTransient() const
{
    return false;
}

const Group *AbstractClient::group() const
{
    return nullptr;
}

Group *AbstractClient::group()
{
    return nullptr;
}

bool AbstractClient::supportsWindowRules() const
{
    return false;
}

QMargins AbstractClient::frameMargins() const
{
    return QMargins(borderLeft(), borderTop(), borderRight(), borderBottom());
}

QPoint AbstractClient::framePosToClientPos(const QPoint &point) const
{
    return point + QPoint(borderLeft(), borderTop());
}

QPoint AbstractClient::clientPosToFramePos(const QPoint &point) const
{
    return point - QPoint(borderLeft(), borderTop());
}

QSize AbstractClient::frameSizeToClientSize(const QSize &size) const
{
    const int width = size.width() - borderLeft() - borderRight();
    const int height = size.height() - borderTop() - borderBottom();
    return QSize(width, height);
}

QSize AbstractClient::clientSizeToFrameSize(const QSize &size) const
{
    const int width = size.width() + borderLeft() + borderRight();
    const int height = size.height() + borderTop() + borderBottom();
    return QSize(width, height);
}

QRect AbstractClient::frameRectToClientRect(const QRect &rect) const
{
    const QPoint position = framePosToClientPos(rect.topLeft());
    const QSize size = frameSizeToClientSize(rect.size());
    return QRect(position, size);
}

QRect AbstractClient::clientRectToFrameRect(const QRect &rect) const
{
    const QPoint position = clientPosToFramePos(rect.topLeft());
    const QSize size = clientSizeToFrameSize(rect.size());
    return QRect(position, size);
}

QRect AbstractClient::moveResizeGeometry() const
{
    return m_moveResizeGeometry;
}

void AbstractClient::setMoveResizeGeometry(const QRect &geo)
{
    m_moveResizeGeometry = geo;
}

void AbstractClient::move(const QPoint &point)
{
    m_moveResizeGeometry.moveTopLeft(point);
    moveResizeInternal(m_moveResizeGeometry, MoveResizeMode::Move);
}

void AbstractClient::resize(const QSize &size)
{
    m_moveResizeGeometry.setSize(size);
    moveResizeInternal(m_moveResizeGeometry, MoveResizeMode::Resize);
}

void AbstractClient::moveResize(const QRect &rect)
{
    m_moveResizeGeometry = rect;
    moveResizeInternal(m_moveResizeGeometry, MoveResizeMode::MoveResize);
}

void AbstractClient::setElectricBorderMode(QuickTileMode mode)
{
    if (mode != QuickTileMode(QuickTileFlag::Maximize)) {
        // sanitize the mode, ie. simplify "invalid" combinations
        if ((mode & QuickTileFlag::Horizontal) == QuickTileMode(QuickTileFlag::Horizontal))
            mode &= ~QuickTileMode(QuickTileFlag::Horizontal);
        if ((mode & QuickTileFlag::Vertical) == QuickTileMode(QuickTileFlag::Vertical))
            mode &= ~QuickTileMode(QuickTileFlag::Vertical);
    }
    m_electricMode = mode;
}

void AbstractClient::setElectricBorderMaximizing(bool maximizing)
{
    m_electricMaximizing = maximizing;
    if (maximizing)
        outline()->show(quickTileGeometry(electricBorderMode(), Cursors::self()->mouse()->pos()), moveResizeGeometry());
    else
        outline()->hide();
    elevate(maximizing);
}

QRect AbstractClient::quickTileGeometry(QuickTileMode mode, const QPoint &pos) const
{
    if (mode == QuickTileMode(QuickTileFlag::Maximize)) {
        if (maximizeMode() == MaximizeFull)
            return geometryRestore();
        else
            return workspace()->clientArea(MaximizeArea, this, pos);
    }

    QRect ret = workspace()->clientArea(MaximizeArea, this, pos);
    if (mode & QuickTileFlag::Left)
        ret.setRight(ret.left() + ret.width() / 2 - 1);
    else if (mode & QuickTileFlag::Right)
        ret.setLeft(ret.right() - (ret.width() - ret.width() / 2) + 1);
    if (mode & QuickTileFlag::Top)
        ret.setBottom(ret.top() + ret.height() / 2 - 1);
    else if (mode & QuickTileFlag::Bottom)
        ret.setTop(ret.bottom() - (ret.height() - ret.height() / 2) + 1);

    return ret;
}

void AbstractClient::updateElectricGeometryRestore()
{
    m_electricGeometryRestore = geometryRestore();
    if (quickTileMode() == QuickTileMode(QuickTileFlag::None)) {
        if (!(maximizeMode() & MaximizeHorizontal)) {
            m_electricGeometryRestore.setX(x());
            m_electricGeometryRestore.setWidth(width());
        }
        if (!(maximizeMode() & MaximizeVertical)) {
            m_electricGeometryRestore.setY(y());
            m_electricGeometryRestore.setHeight(height());
        }
    }
}

QRect AbstractClient::quickTileGeometryRestore() const
{
    if (quickTileMode() != QuickTileMode(QuickTileFlag::None)) {
        // If the window is tiled, geometryRestore() already has a good value.
        return geometryRestore();
    }

    if (isElectricBorderMaximizing()) {
        return m_electricGeometryRestore;
    } else {
        return moveResizeGeometry();
    }
}

void AbstractClient::setQuickTileMode(QuickTileMode mode, bool keyboard)
{
    // Only allow quick tile on a regular window.
    if (!isResizable()) {
        return;
    }

    workspace()->updateFocusMousePosition(Cursors::self()->mouse()->pos()); // may cause leave event

    GeometryUpdatesBlocker blocker(this);

    if (mode == QuickTileMode(QuickTileFlag::Maximize)) {
        if (requestedMaximizeMode() == MaximizeFull) {
            m_quickTileMode = int(QuickTileFlag::None);
            setMaximize(false, false);
        } else {
            QRect effectiveGeometryRestore = quickTileGeometryRestore();
            m_quickTileMode = int(QuickTileFlag::Maximize);
            setMaximize(true, true);
            setGeometryRestore(effectiveGeometryRestore);
        }
        doSetQuickTileMode();
        Q_EMIT quickTileModeChanged();
        return;
    }

    // sanitize the mode, ie. simplify "invalid" combinations
    if ((mode & QuickTileFlag::Horizontal) == QuickTileMode(QuickTileFlag::Horizontal))
        mode &= ~QuickTileMode(QuickTileFlag::Horizontal);
    if ((mode & QuickTileFlag::Vertical) == QuickTileMode(QuickTileFlag::Vertical))
        mode &= ~QuickTileMode(QuickTileFlag::Vertical);

    // restore from maximized so that it is possible to tile maximized windows with one hit or by dragging
    if (requestedMaximizeMode() != MaximizeRestore) {

        if (mode != QuickTileMode(QuickTileFlag::None)) {
            m_quickTileMode = int(QuickTileFlag::None); // Temporary, so the maximize code doesn't get all confused

            setMaximize(false, false);

            moveResize(quickTileGeometry(mode, keyboard ? moveResizeGeometry().center() : Cursors::self()->mouse()->pos()));
            // Store the mode change
            m_quickTileMode = mode;
        } else {
            m_quickTileMode = mode;
            setMaximize(false, false);
        }

        doSetQuickTileMode();
        Q_EMIT quickTileModeChanged();

        return;
    }

    if (mode != QuickTileMode(QuickTileFlag::None)) {
        QPoint whichScreen = keyboard ? moveResizeGeometry().center() : Cursors::self()->mouse()->pos();

        // If trying to tile to the side that the window is already tiled to move the window to the next
        // screen if it exists, otherwise toggle the mode (set QuickTileFlag::None)
        if (quickTileMode() == mode) {
            const QVector<AbstractOutput *> outputs = kwinApp()->platform()->enabledOutputs();
            const AbstractOutput *currentOutput = output();
            const AbstractOutput *nextOutput = currentOutput;

            for (const AbstractOutput *output : outputs) {
                if (output == currentOutput) {
                    continue;
                }

                if (output->geometry().bottom() <= currentOutput->geometry().top()
                    || output->geometry().top() >= currentOutput->geometry().bottom()) {
                    continue; // not in horizontal line
                }

                const int x = output->geometry().center().x();
                if ((mode & QuickTileFlag::Horizontal) == QuickTileMode(QuickTileFlag::Left)) {
                    if (x >= currentOutput->geometry().center().x()
                        || (currentOutput != nextOutput && x <= nextOutput->geometry().center().x())) {
                        continue; // not left of current or more left then found next
                    }
                } else if ((mode & QuickTileFlag::Horizontal) == QuickTileMode(QuickTileFlag::Right)) {
                    if (x <= currentOutput->geometry().center().x()
                        || (currentOutput != nextOutput && x >= nextOutput->geometry().center().x())) {
                        continue; // not right of current or more right then found next
                    }
                }

                nextOutput = output;
            }

            if (nextOutput == currentOutput) {
                mode = QuickTileFlag::None; // No other screens, toggle tiling
            } else {
                // Move to other screen
                moveResize(geometryRestore().translated(nextOutput->geometry().topLeft() - currentOutput->geometry().topLeft()));
                whichScreen = nextOutput->geometry().center();

                // Swap sides
                if (mode & QuickTileFlag::Horizontal) {
                    mode = (~mode & QuickTileFlag::Horizontal) | (mode & QuickTileFlag::Vertical);
                }
            }
        } else if (quickTileMode() == QuickTileMode(QuickTileFlag::None)) {
            // Not coming out of an existing tile, not shifting monitors, we're setting a brand new tile.
            // Store geometry first, so we can go out of this tile later.
            setGeometryRestore(quickTileGeometryRestore());
        }

        m_quickTileMode = mode;
        if (mode != QuickTileMode(QuickTileFlag::None)) {
            moveResize(quickTileGeometry(mode, whichScreen));
        }
    }

    if (mode == QuickTileMode(QuickTileFlag::None)) {
        m_quickTileMode = int(QuickTileFlag::None);
        // Untiling, so just restore geometry, and we're done.
        if (geometryRestore().isValid()) { // invalid if we started maximized and wait for placement
            moveResize(geometryRestore());
        }
        checkWorkspacePosition(); // Just in case it's a different screen
    }
    doSetQuickTileMode();
    Q_EMIT quickTileModeChanged();
}

void AbstractClient::doSetQuickTileMode()
{
}

void AbstractClient::sendToOutput(AbstractOutput *newOutput)
{
    newOutput = rules()->checkOutput(newOutput);
    if (isActive()) {
        workspace()->setActiveOutput(newOutput);
        // might impact the layer of a fullscreen window
        const auto clients = workspace()->allClientList();
        for (AbstractClient *cc : clients) {
            if (cc->isFullScreen() && cc->output() == newOutput) {
                cc->updateLayer();
            }
        }
    }
    if (output() == newOutput) { // Don't use isOnScreen(), that's true even when only partially
        return;
    }

    GeometryUpdatesBlocker blocker(this);

    // operating on the maximized / quicktiled window would leave the old geom_restore behind,
    // so we clear the state first
    MaximizeMode maxMode = maximizeMode();
    QuickTileMode qtMode = quickTileMode();
    if (maxMode != MaximizeRestore)
        maximize(MaximizeRestore);
    if (qtMode != QuickTileMode(QuickTileFlag::None))
        setQuickTileMode(QuickTileFlag::None, true);

    QRect oldScreenArea = workspace()->clientArea(MaximizeArea, this);
    QRect screenArea = workspace()->clientArea(MaximizeArea, this, newOutput);

    // the window can have its center so that the position correction moves the new center onto
    // the old screen, what will tile it where it is. Ie. the screen is not changed
    // this happens esp. with electric border quicktiling
    if (qtMode != QuickTileMode(QuickTileFlag::None))
        keepInArea(oldScreenArea);

    QRect oldGeom = moveResizeGeometry();
    QRect newGeom = oldGeom;
    // move the window to have the same relative position to the center of the screen
    // (i.e. one near the middle of the right edge will also end up near the middle of the right edge)
    QPoint center = newGeom.center() - oldScreenArea.center();
    center.setX(center.x() * screenArea.width() / oldScreenArea.width());
    center.setY(center.y() * screenArea.height() / oldScreenArea.height());
    center += screenArea.center();
    newGeom.moveCenter(center);
    moveResize(newGeom);

    // If the window was inside the old screen area, explicitly make sure its inside also the new screen area.
    // Calling checkWorkspacePosition() should ensure that, but when moving to a small screen the window could
    // be big enough to overlap outside of the new screen area, making struts from other screens come into effect,
    // which could alter the resulting geometry.
    if (oldScreenArea.contains(oldGeom)) {
        keepInArea(screenArea);
    }

    if (isFullScreen()) {
        updateGeometryRestoresForFullscreen(newOutput);
        checkWorkspacePosition(oldGeom);
    } else {
        // align geom_restore - checkWorkspacePosition operates on it
        setGeometryRestore(moveResizeGeometry());

        checkWorkspacePosition(oldGeom);

        // re-align geom_restore to constrained geometry
        setGeometryRestore(moveResizeGeometry());
    }
    // finally reset special states
    // NOTICE that MaximizeRestore/QuickTileFlag::None checks are required.
    // eg. setting QuickTileFlag::None would break maximization
    if (maxMode != MaximizeRestore)
        maximize(maxMode);
    if (qtMode != QuickTileMode(QuickTileFlag::None) && qtMode != quickTileMode())
        setQuickTileMode(qtMode, true);

    auto tso = workspace()->ensureStackingOrder(transients());
    for (auto it = tso.constBegin(), end = tso.constEnd(); it != end; ++it)
        (*it)->sendToOutput(newOutput);
}

void AbstractClient::updateGeometryRestoresForFullscreen(AbstractOutput *output)
{
    QRect screenArea = workspace()->clientArea(MaximizeArea, this, output);
    QRect newFullScreenGeometryRestore = screenArea;
    if (!(maximizeMode() & MaximizeVertical)) {
        newFullScreenGeometryRestore.setHeight(geometryRestore().height());
    }
    if (!(maximizeMode() & MaximizeHorizontal)) {
        newFullScreenGeometryRestore.setWidth(geometryRestore().width());
    }
    newFullScreenGeometryRestore.setSize(newFullScreenGeometryRestore.size().boundedTo(screenArea.size()));
    QSize move = (screenArea.size() - newFullScreenGeometryRestore.size()) / 2;
    newFullScreenGeometryRestore.translate(move.width(), move.height());

    QRect newGeometryRestore = QRect(screenArea.topLeft(), geometryRestore().size().boundedTo(screenArea.size()));
    move = (screenArea.size() - newGeometryRestore.size()) / 2;
    newGeometryRestore.translate(move.width(), move.height());

    setFullscreenGeometryRestore(newFullScreenGeometryRestore);
    setGeometryRestore(newGeometryRestore);
}

void AbstractClient::checkWorkspacePosition(QRect oldGeometry, const VirtualDesktop *oldDesktop)
{
    if (isDock() || isDesktop() || !isPlaceable()) {
        return;
    }

    QRect newGeom = moveResizeGeometry();
    if (!oldGeometry.isValid()) {
        oldGeometry = newGeom;
    }
    if (isRequestedFullScreen()) {
        moveResize(workspace()->clientArea(FullScreenArea, this, newGeom.center()));
        updateGeometryRestoresForFullscreen(kwinApp()->platform()->outputAt(newGeom.center()));
        return;
    }

    if (requestedMaximizeMode() != MaximizeRestore) {
        changeMaximize(false, false, true); // adjust size
        QRect geom = moveResizeGeometry();
        const QRect screenArea = workspace()->clientArea(ScreenArea, this, geom.center());
        checkOffscreenPosition(&geom, screenArea);
        moveResize(geom);
        return;
    }

    if (quickTileMode() != QuickTileMode(QuickTileFlag::None)) {
        moveResize(quickTileGeometry(quickTileMode(), moveResizeGeometry().center()));
        return;
    }

    // this can be true only if this window was mapped before KWin
    // was started - in such case, don't adjust position to workarea,
    // because the window already had its position, and if a window
    // with a strut altering the workarea would be managed in initialization
    // after this one, this window would be moved
    if (!workspace() || workspace()->initializing())
        return;

    VirtualDesktop *desktop = !isOnCurrentDesktop() ? desktops().constLast() : VirtualDesktopManager::self()->currentDesktop();
    if (!oldDesktop) {
        oldDesktop = desktop;
    }

    // If the window was touching an edge before but not now move it so it is again.
    // Old and new maximums have different starting values so windows on the screen
    // edge will move when a new strut is placed on the edge.
    QRect oldScreenArea;
    QRect screenArea;
    if (workspace()->inUpdateClientArea()) {
        // check if the window is on an about to be destroyed output
        AbstractOutput *newOutput = output();
        if (!kwinApp()->platform()->enabledOutputs().contains(newOutput)) {
            newOutput = kwinApp()->platform()->outputAt(newGeom.center());
        }
        // we need to find the screen area as it was before the change
        oldScreenArea = workspace()->previousScreenSizes().value(output());
        if (oldScreenArea.isNull()) {
            oldScreenArea = newOutput->geometry();
        }
        screenArea = newOutput->geometry();
        newGeom.translate(screenArea.topLeft() - oldScreenArea.topLeft());
    } else {
        oldScreenArea = workspace()->clientArea(ScreenArea, kwinApp()->platform()->outputAt(oldGeometry.center()), oldDesktop);
        screenArea = workspace()->clientArea(ScreenArea, this, newGeom.center());
    }
    const QRect oldGeomTall = QRect(oldGeometry.x(), oldScreenArea.y(), oldGeometry.width(), oldScreenArea.height()); // Full screen height
    const QRect oldGeomWide = QRect(oldScreenArea.x(), oldGeometry.y(), oldScreenArea.width(), oldGeometry.height()); // Full screen width
    int oldTopMax = oldScreenArea.y();
    int oldRightMax = oldScreenArea.x() + oldScreenArea.width();
    int oldBottomMax = oldScreenArea.y() + oldScreenArea.height();
    int oldLeftMax = oldScreenArea.x();
    int topMax = screenArea.y();
    int rightMax = screenArea.x() + screenArea.width();
    int bottomMax = screenArea.y() + screenArea.height();
    int leftMax = screenArea.x();
    const QRect newGeomTall = QRect(newGeom.x(), screenArea.y(), newGeom.width(), screenArea.height()); // Full screen height
    const QRect newGeomWide = QRect(screenArea.x(), newGeom.y(), screenArea.width(), newGeom.height()); // Full screen width
    // Get the max strut point for each side where the window is (E.g. Highest point for
    // the bottom struts bounded by the window's left and right sides).

    // These 4 compute old bounds ...
    auto moveAreaFunc = workspace()->inUpdateClientArea() ? &Workspace::previousRestrictedMoveArea : //... the restricted areas changed
        &Workspace::restrictedMoveArea; //... when e.g. active desktop or screen changes

    for (const QRect &r : (workspace()->*moveAreaFunc)(oldDesktop, StrutAreaTop)) {
        QRect rect = r & oldGeomTall;
        if (!rect.isEmpty())
            oldTopMax = qMax(oldTopMax, rect.y() + rect.height());
    }
    for (const QRect &r : (workspace()->*moveAreaFunc)(oldDesktop, StrutAreaRight)) {
        QRect rect = r & oldGeomWide;
        if (!rect.isEmpty())
            oldRightMax = qMin(oldRightMax, rect.x());
    }
    for (const QRect &r : (workspace()->*moveAreaFunc)(oldDesktop, StrutAreaBottom)) {
        QRect rect = r & oldGeomTall;
        if (!rect.isEmpty())
            oldBottomMax = qMin(oldBottomMax, rect.y());
    }
    for (const QRect &r : (workspace()->*moveAreaFunc)(oldDesktop, StrutAreaLeft)) {
        QRect rect = r & oldGeomWide;
        if (!rect.isEmpty())
            oldLeftMax = qMax(oldLeftMax, rect.x() + rect.width());
    }

    // These 4 compute new bounds
    for (const QRect &r : workspace()->restrictedMoveArea(desktop, StrutAreaTop)) {
        QRect rect = r & newGeomTall;
        if (!rect.isEmpty())
            topMax = qMax(topMax, rect.y() + rect.height());
    }
    for (const QRect &r : workspace()->restrictedMoveArea(desktop, StrutAreaRight)) {
        QRect rect = r & newGeomWide;
        if (!rect.isEmpty())
            rightMax = qMin(rightMax, rect.x());
    }
    for (const QRect &r : workspace()->restrictedMoveArea(desktop, StrutAreaBottom)) {
        QRect rect = r & newGeomTall;
        if (!rect.isEmpty())
            bottomMax = qMin(bottomMax, rect.y());
    }
    for (const QRect &r : workspace()->restrictedMoveArea(desktop, StrutAreaLeft)) {
        QRect rect = r & newGeomWide;
        if (!rect.isEmpty())
            leftMax = qMax(leftMax, rect.x() + rect.width());
    }

    // Check if the sides were inside or touching but are no longer
    enum {
        Left = 0,
        Top,
        Right,
        Bottom,
    };
    bool keep[4] = {false, false, false, false};
    bool save[4] = {false, false, false, false};
    if (oldGeometry.x() >= oldLeftMax)
        save[Left] = newGeom.x() < leftMax;
    if (oldGeometry.x() == oldLeftMax)
        keep[Left] = newGeom.x() != leftMax;

    if (oldGeometry.y() >= oldTopMax)
        save[Top] = newGeom.y() < topMax;
    if (oldGeometry.y() == oldTopMax)
        keep[Top] = newGeom.y() != topMax;

    if (oldGeometry.right() <= oldRightMax - 1)
        save[Right] = newGeom.right() > rightMax - 1;
    if (oldGeometry.right() == oldRightMax - 1)
        keep[Right] = newGeom.right() != rightMax - 1;

    if (oldGeometry.bottom() <= oldBottomMax - 1)
        save[Bottom] = newGeom.bottom() > bottomMax - 1;
    if (oldGeometry.bottom() == oldBottomMax - 1)
        keep[Bottom] = newGeom.bottom() != bottomMax - 1;

    // if randomly touches opposing edges, do not favor either
    if (keep[Left] && keep[Right]) {
        keep[Left] = keep[Right] = false;
    }
    if (keep[Top] && keep[Bottom]) {
        keep[Top] = keep[Bottom] = false;
    }

    if (save[Left] || keep[Left])
        newGeom.moveLeft(qMax(leftMax, screenArea.x()));
    if (save[Top] || keep[Top])
        newGeom.moveTop(qMax(topMax, screenArea.y()));
    if (save[Right] || keep[Right])
        newGeom.moveRight(qMin(rightMax - 1, screenArea.right()));
    if (save[Bottom] || keep[Bottom])
        newGeom.moveBottom(qMin(bottomMax - 1, screenArea.bottom()));

    if (oldGeometry.x() >= oldLeftMax && newGeom.x() < leftMax)
        newGeom.setLeft(qMax(leftMax, screenArea.x()));
    if (oldGeometry.y() >= oldTopMax && newGeom.y() < topMax)
        newGeom.setTop(qMax(topMax, screenArea.y()));

    checkOffscreenPosition(&newGeom, screenArea);
    // Obey size hints. TODO: We really should make sure it stays in the right place
    if (!isShade())
        newGeom.setSize(constrainFrameSize(newGeom.size()));

    moveResize(newGeom);
}

void AbstractClient::checkOffscreenPosition(QRect *geom, const QRect &screenArea)
{
    if (geom->left() > screenArea.right()) {
        geom->moveLeft(screenArea.right() - screenArea.width() / 4);
    } else if (geom->right() < screenArea.left()) {
        geom->moveRight(screenArea.left() + screenArea.width() / 4);
    }
    if (geom->top() > screenArea.bottom()) {
        geom->moveTop(screenArea.bottom() - screenArea.height() / 4);
    } else if (geom->bottom() < screenArea.top()) {
        geom->moveBottom(screenArea.top() + screenArea.width() / 4);
    }
}

/**
 * Returns the natural size of the window, if the window is not shaded it's the same
 * as size().
 */
QSize AbstractClient::implicitSize() const
{
    return clientSizeToFrameSize(clientSize());
}

/**
 * Constrains the client size @p size according to a set of the window's size hints.
 *
 * Default implementation applies only minimum and maximum size constraints.
 */
QSize AbstractClient::constrainClientSize(const QSize &size, SizeMode mode) const
{
    Q_UNUSED(mode)

    int width = size.width();
    int height = size.height();

    // When user is resizing the window, the move resize geometry may have negative width or
    // height. In which case, we need to set negative dimensions to reasonable values.
    if (width < 1) {
        width = 1;
    }
    if (height < 1) {
        height = 1;
    }

    const QSize minimumSize = minSize();
    const QSize maximumSize = maxSize();

    width = qBound(minimumSize.width(), width, maximumSize.width());
    height = qBound(minimumSize.height(), height, maximumSize.height());

    return QSize(width, height);
}

/**
 * Constrains the frame size @p size according to a set of the window's size hints.
 */
QSize AbstractClient::constrainFrameSize(const QSize &size, SizeMode mode) const
{
    const QSize unconstrainedClientSize = frameSizeToClientSize(size);
    const QSize constrainedClientSize = constrainClientSize(unconstrainedClientSize, mode);
    return clientSizeToFrameSize(constrainedClientSize);
}

/**
 * Returns @c true if the AbstractClient can be shown in full screen mode; otherwise @c false.
 *
 * Default implementation returns @c false.
 */
bool AbstractClient::isFullScreenable() const
{
    return false;
}

/**
 * Returns @c true if the AbstractClient is currently being shown in full screen mode; otherwise @c false.
 *
 * A client in full screen mode occupies the entire screen with no window frame around it.
 *
 * Default implementation returns @c false.
 */
bool AbstractClient::isFullScreen() const
{
    return false;
}

bool AbstractClient::isRequestedFullScreen() const
{
    return isFullScreen();
}

/**
 * Returns whether requests initiated by the user to enter or leave full screen mode are honored.
 *
 * Default implementation returns @c false.
 */
bool AbstractClient::userCanSetFullScreen() const
{
    return false;
}

/**
 * Asks the AbstractClient to enter or leave full screen mode.
 *
 * Default implementation does nothing.
 *
 * @param set @c true if the AbstractClient has to be shown in full screen mode, otherwise @c false
 * @param user @c true if the request is initiated by the user, otherwise @c false
 */
void AbstractClient::setFullScreen(bool set, bool user)
{
    Q_UNUSED(set)
    Q_UNUSED(user)
    qCWarning(KWIN_CORE, "%s doesn't support setting fullscreen state", metaObject()->className());
}

/**
 * Returns @c true if the AbstractClient can be minimized; otherwise @c false.
 *
 * Default implementation returns @c false.
 */
bool AbstractClient::isMinimizable() const
{
    return false;
}

/**
 * Returns @c true if the AbstractClient can be maximized; otherwise @c false.
 *
 * Default implementation returns @c false.
 */
bool AbstractClient::isMaximizable() const
{
    return false;
}

/**
 * Returns the currently applied maximize mode.
 *
 * Default implementation returns MaximizeRestore.
 */
MaximizeMode AbstractClient::maximizeMode() const
{
    return MaximizeRestore;
}

/**
 * Returns the last requested maximize mode.
 *
 * On X11, this method always matches maximizeMode(). On Wayland, it is asynchronous.
 *
 * Default implementation matches maximizeMode().
 */
MaximizeMode AbstractClient::requestedMaximizeMode() const
{
    return maximizeMode();
}

/**
 * Returns the geometry of the AbstractClient before it was maximized or quick tiled.
 */
QRect AbstractClient::geometryRestore() const
{
    return m_maximizeGeometryRestore;
}

/**
 * Sets the geometry of the AbstractClient before it was maximized or quick tiled to @p rect.
 */
void AbstractClient::setGeometryRestore(const QRect &rect)
{
    m_maximizeGeometryRestore = rect;
}

/**
 * Toggles the maximized state along specified dimensions @p horizontal and @p vertical.
 *
 * If @p adjust is @c true, only frame geometry will be updated to match requestedMaximizeMode().
 *
 * Default implementation does nothing.
 */
void AbstractClient::changeMaximize(bool horizontal, bool vertical, bool adjust)
{
    Q_UNUSED(horizontal)
    Q_UNUSED(vertical)
    Q_UNUSED(adjust)
    qCWarning(KWIN_CORE, "%s doesn't support setting maximized state", metaObject()->className());
}

void AbstractClient::invalidateDecoration()
{
}

bool AbstractClient::noBorder() const
{
    return true;
}

bool AbstractClient::userCanSetNoBorder() const
{
    return false;
}

void AbstractClient::setNoBorder(bool set)
{
    Q_UNUSED(set)
    qCWarning(KWIN_CORE, "%s doesn't support setting decorations", metaObject()->className());
}

void AbstractClient::showOnScreenEdge()
{
    qCWarning(KWIN_CORE, "%s doesn't support screen edge activation", metaObject()->className());
}

bool AbstractClient::isPlaceable() const
{
    return true;
}

QRect AbstractClient::fullscreenGeometryRestore() const
{
    return m_fullscreenGeometryRestore;
}

void AbstractClient::setFullscreenGeometryRestore(const QRect &geom)
{
    m_fullscreenGeometryRestore = geom;
}

void AbstractClient::cleanTabBox()
{
#if KWIN_BUILD_TABBOX
    TabBox::TabBox *tabBox = TabBox::TabBox::self();
    if (tabBox && tabBox->isDisplayed() && tabBox->currentClient() == this) {
        tabBox->nextPrev(true);
    }
#endif
}

bool AbstractClient::wantsShadowToBeRendered() const
{
    return !isFullScreen() && maximizeMode() != MaximizeFull;
}

}

#include "moc_abstract_client.cpp"<|MERGE_RESOLUTION|>--- conflicted
+++ resolved
@@ -269,7 +269,7 @@
         return UnmanagedLayer;
     if (isInputMethod())
         return UnmanagedLayer;
-<<<<<<< HEAD
+
     if (workspace()->showingDesktop()) {
         // NOTE: showing desktop state
         if (isDesktop())
@@ -295,16 +295,6 @@
             return ActiveLayer;
         if (keepAbove())
             return AboveLayer;
-=======
-    if (isDesktop())
-        return workspace()->showingDesktop() ? AboveLayer : DesktopLayer;
-    if (isSplash()) // no damn annoying splashscreens
-        return NormalLayer; // getting in the way of everything else
-    if (isDock()) {
-        if (workspace()->showingDesktop())
-            return NotificationLayer;
-        return layerForDock();
->>>>>>> 648640f9
     }
 
     // fallthrough (both states)
