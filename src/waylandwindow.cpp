--- conflicted
+++ resolved
@@ -161,15 +161,11 @@
 
 void WaylandWindow::updateClientOutputs()
 {
-<<<<<<< HEAD
     surface()->setOutputs(waylandServer()->display()->outputsIntersecting(frameGeometry().toAlignedRect()));
-=======
-    surface()->setOutputs(waylandServer()->display()->outputsIntersecting(frameGeometry()));
     auto output = kwinApp()->platform()->outputAt(frameGeometry().center());
     if (output) {
         surface()->setPreferredScale(output->scale());
     }
->>>>>>> 4155db10
 }
 
 void WaylandWindow::updateIcon()
