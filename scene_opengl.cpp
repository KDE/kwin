/********************************************************************
 KWin - the KDE window manager
 This file is part of the KDE project.

Copyright (C) 2006 Lubos Lunak <l.lunak@kde.org>
Copyright (C) 2009, 2010, 2011 Martin Gräßlin <mgraesslin@kde.org>

Based on glcompmgr code by Felix Bellaby.
Using code from Compiz and Beryl.

This program is free software; you can redistribute it and/or modify
it under the terms of the GNU General Public License as published by
the Free Software Foundation; either version 2 of the License, or
(at your option) any later version.

This program is distributed in the hope that it will be useful,
but WITHOUT ANY WARRANTY; without even the implied warranty of
MERCHANTABILITY or FITNESS FOR A PARTICULAR PURPOSE.  See the
GNU General Public License for more details.

You should have received a copy of the GNU General Public License
along with this program.  If not, see <http://www.gnu.org/licenses/>.
*********************************************************************/
#include "scene_opengl.h"
#ifdef KWIN_HAVE_EGL
#include "eglonxbackend.h"
// for Wayland
#include "config-workspace.h"
#ifdef WAYLAND_FOUND
#include "egl_wayland_backend.h"
#endif
#endif
#ifndef KWIN_HAVE_OPENGLES
#include "glxbackend.h"
#endif

#include <kwinglcolorcorrection.h>
#include <kwinglplatform.h>

#include "utils.h"
#include "client.h"
#include "composite.h"
#include "deleted.h"
#include "effects.h"
#include "lanczosfilter.h"
#include "overlaywindow.h"
#include "paintredirector.h"
#include "screens.h"
#include "workspace.h"

#include <cmath>
#include <unistd.h>
#include <stddef.h>

// turns on checks for opengl errors in various places (for easier finding of them)
// normally only few of them are enabled
//#define CHECK_GL_ERROR

#include <qpainter.h>
#include <QDBusConnection>
#include <QDBusConnectionInterface>
#include <QDBusInterface>
#include <QGraphicsScale>
#include <QStringList>
#include <QVector2D>
#include <QVector4D>
#include <QMatrix4x4>

#include <KDE/KLocalizedString>
#include <KDE/KNotification>
#include <KProcess>

namespace KWin
{

extern int currentRefreshRate();

//****************************************
// SceneOpenGL
//****************************************
OpenGLBackend::OpenGLBackend()
    : m_overlayWindow(new OverlayWindow()) // TODO: maybe create only if needed?
    , m_syncsToVBlank(false)
    , m_blocksForRetrace(false)
    , m_directRendering(false)
    , m_failed(false)
{
}

OpenGLBackend::~OpenGLBackend()
{
    if (isFailed()) {
        m_overlayWindow->destroy();
    }
    delete m_overlayWindow;
}

void OpenGLBackend::setFailed(const QString &reason)
{
    qWarning() << "Creating the OpenGL rendering failed: " << reason;
    m_failed = true;
}

void OpenGLBackend::idle()
{
    if (hasPendingFlush())
        present();
}

/************************************************
 * SceneOpenGL
 ***********************************************/

SceneOpenGL::SceneOpenGL(Workspace* ws, OpenGLBackend *backend)
    : Scene(ws)
    , init_ok(true)
    , m_backend(backend)
{
    if (m_backend->isFailed()) {
        init_ok = false;
        return;
    }
    if (!viewportLimitsMatched(QSize(displayWidth(), displayHeight())))
        return;

    // perform Scene specific checks
    GLPlatform *glPlatform = GLPlatform::instance();
#ifndef KWIN_HAVE_OPENGLES
    if (!hasGLExtension(QStringLiteral("GL_ARB_texture_non_power_of_two"))
            && !hasGLExtension(QStringLiteral("GL_ARB_texture_rectangle"))) {
        qCritical() << "GL_ARB_texture_non_power_of_two and GL_ARB_texture_rectangle missing";
        init_ok = false;
        return; // error
    }
#endif
    if (glPlatform->isMesaDriver() && glPlatform->mesaVersion() < kVersionNumber(8, 0)) {
        qCritical() << "KWin requires at least Mesa 8.0 for OpenGL compositing.";
        init_ok = false;
        return;
    }
#ifndef KWIN_HAVE_OPENGLES
    glDrawBuffer(GL_BACK);
#endif

    m_debug = qstrcmp(qgetenv("KWIN_GL_DEBUG"), "1") == 0;

    // set strict binding
    if (options->isGlStrictBindingFollowsDriver()) {
        options->setGlStrictBinding(!glPlatform->supports(LooseBinding));
    }
}

SceneOpenGL::~SceneOpenGL()
{
    if (init_ok) {
        // backend might be still needed for a different scene
        delete m_backend;
    }
    foreach (Window * w, windows) {
        delete w;
    }
    // do cleanup after initBuffer()
    SceneOpenGL::EffectFrame::cleanup();
    checkGLError("Cleanup");
}

SceneOpenGL *SceneOpenGL::createScene()
{
    OpenGLBackend *backend = NULL;
    OpenGLPlatformInterface platformInterface = NoOpenGLPlatformInterface;
    // should we use glx?
#ifndef KWIN_HAVE_OPENGLES
    // on OpenGL we default to glx
    platformInterface = GlxPlatformInterface;
#endif

    const QByteArray envOpenGLInterface(qgetenv("KWIN_OPENGL_INTERFACE"));
#ifdef KWIN_HAVE_EGL
#ifdef KWIN_HAVE_OPENGLES
    // for OpenGL ES we need to use the Egl Backend
    platformInterface = EglPlatformInterface;
#else
    // check environment variable
    if (qstrcmp(envOpenGLInterface, "egl") == 0 ||
            qstrcmp(envOpenGLInterface, "egl_wayland") == 0) {
        qDebug() << "Forcing EGL native interface through environment variable";
        platformInterface = EglPlatformInterface;
    }
#endif
#endif

    switch (platformInterface) {
    case GlxPlatformInterface:
#ifndef KWIN_HAVE_OPENGLES
        backend = new GlxBackend();
#endif
        break;
    case EglPlatformInterface:
#ifdef KWIN_HAVE_EGL
#ifdef WAYLAND_FOUND
        if (qstrcmp(envOpenGLInterface, "egl_wayland") == 0) {
            backend = new EglWaylandBackend();
        } else {
            backend = new EglOnXBackend();
        }
#else
        backend = new EglOnXBackend();
#endif
#endif
        break;
    default:
        // no backend available
        return NULL;
    }
    if (!backend || backend->isFailed()) {
        delete backend;
        return NULL;
    }
    SceneOpenGL *scene = NULL;
    // first let's try an OpenGL 2 scene
    if (SceneOpenGL2::supported(backend)) {
        scene = new SceneOpenGL2(backend);
        if (scene->initFailed()) {
            delete scene;
            scene = NULL;
        } else {
            return scene;
        }
    }
#ifdef KWIN_HAVE_OPENGL_1
    if (SceneOpenGL1::supported(backend)) {
        scene = new SceneOpenGL1(backend);
        if (scene->initFailed()) {
            delete scene;
            scene = NULL;
        }
    }
#endif
    if (!scene) {
        if (GLPlatform::instance()->recommendedCompositor() == XRenderCompositing) {
            qCritical() << "OpenGL driver recommends XRender based compositing. Falling back to XRender.";
            qCritical() << "To overwrite the detection use the environment variable KWIN_COMPOSE";
            qCritical() << "For more information see http://community.kde.org/KWin/Environment_Variables#KWIN_COMPOSE";
            QTimer::singleShot(0, Compositor::self(), SLOT(fallbackToXRenderCompositing()));
        }
        delete backend;
    }

    return scene;
}

OverlayWindow *SceneOpenGL::overlayWindow()
{
    return m_backend->overlayWindow();
}

bool SceneOpenGL::syncsToVBlank() const
{
    return m_backend->syncsToVBlank();
}

bool SceneOpenGL::blocksForRetrace() const
{
    return m_backend->blocksForRetrace();
}

void SceneOpenGL::idle()
{
    m_backend->idle();
    Scene::idle();
}

bool SceneOpenGL::initFailed() const
{
    return !init_ok;
}

#ifndef KWIN_HAVE_OPENGLES
void SceneOpenGL::copyPixels(const QRegion &region)
{
    foreach (const QRect &r, region.rects()) {
        const int x0 = r.x();
        const int y0 = displayHeight() - r.y() - r.height();
        const int x1 = r.x() + r.width();
        const int y1 = displayHeight() - r.y();

        glBlitFramebuffer(x0, y0, x1, y1, x0, y0, x1, y1, GL_COLOR_BUFFER_BIT, GL_NEAREST);
    }
}
#endif

#ifndef KWIN_HAVE_OPENGLES
#  define GL_GUILTY_CONTEXT_RESET_KWIN    GL_GUILTY_CONTEXT_RESET_ARB
#  define GL_INNOCENT_CONTEXT_RESET_KWIN  GL_INNOCENT_CONTEXT_RESET_ARB
#  define GL_UNKNOWN_CONTEXT_RESET_KWIN   GL_UNKNOWN_CONTEXT_RESET_ARB
#else
#  define GL_GUILTY_CONTEXT_RESET_KWIN    GL_GUILTY_CONTEXT_RESET_EXT
#  define GL_INNOCENT_CONTEXT_RESET_KWIN  GL_INNOCENT_CONTEXT_RESET_EXT
#  define GL_UNKNOWN_CONTEXT_RESET_KWIN   GL_UNKNOWN_CONTEXT_RESET_EXT
#endif

void SceneOpenGL::handleGraphicsReset(GLenum status)
{
    switch (status) {
    case GL_GUILTY_CONTEXT_RESET_KWIN:
        qDebug() << "A graphics reset attributable to the current GL context occurred.";
        break;

    case GL_INNOCENT_CONTEXT_RESET_KWIN:
        qDebug() << "A graphics reset not attributable to the current GL context occurred.";
        break;

    case GL_UNKNOWN_CONTEXT_RESET_KWIN:
        qDebug() << "A graphics reset of an unknown cause occurred.";
        break;

    default:
        break;
    }

    QElapsedTimer timer;
    timer.start();

    // Wait until the reset is completed or max 10 seconds
    while (timer.elapsed() < 10000 && glGetGraphicsResetStatus() != GL_NO_ERROR)
        usleep(50);

    qDebug() << "Attempting to reset compositing.";
    QMetaObject::invokeMethod(this, "resetCompositing", Qt::QueuedConnection);

    KNotification::event(QStringLiteral("graphicsreset"), i18n("Desktop effects were restarted due to a graphics reset"));
}

qint64 SceneOpenGL::paint(QRegion damage, ToplevelList toplevels)
{
    // actually paint the frame, flushed with the NEXT frame
    foreach (Toplevel * c, toplevels) {
        // TODO: cache the stacking_order in case it has not changed
        assert(windows.contains(c));
        stacking_order.append(windows[ c ]);
    }

    m_backend->prepareRenderingFrame();

    const GLenum status = glGetGraphicsResetStatus();
    if (status != GL_NO_ERROR) {
        handleGraphicsReset(status);
        return 0;
    }

    int mask = 0;
#ifdef CHECK_GL_ERROR
    checkGLError("Paint1");
#endif

    paintScreen(&mask, &damage);   // call generic implementation
#ifndef KWIN_HAVE_OPENGLES
    const QRegion displayRegion(0, 0, displayWidth(), displayHeight());
    // copy dirty parts from front to backbuffer
    if (options->glPreferBufferSwap() == Options::CopyFrontBuffer && damage != displayRegion) {
        glReadBuffer(GL_FRONT);
        copyPixels(displayRegion - damage);
        glReadBuffer(GL_BACK);
        damage = displayRegion;
    }
#endif
#ifdef CHECK_GL_ERROR
    checkGLError("Paint2");
#endif

    m_backend->endRenderingFrame(damage);

    // do cleanup
    stacking_order.clear();
    checkGLError("PostPaint");
    return m_backend->renderTime();
}

QMatrix4x4 SceneOpenGL::transformation(int mask, const ScreenPaintData &data) const
{
    QMatrix4x4 matrix;

    if (!(mask & PAINT_SCREEN_TRANSFORMED))
        return matrix;

    matrix.translate(data.translation());
    data.scale().applyTo(&matrix);

    if (data.rotationAngle() == 0.0)
        return matrix;

    // Apply the rotation
    // cannot use data.rotation->applyTo(&matrix) as QGraphicsRotation uses projectedRotate to map back to 2D
    matrix.translate(data.rotationOrigin());
    const QVector3D axis = data.rotationAxis();
    matrix.rotate(data.rotationAngle(), axis.x(), axis.y(), axis.z());
    matrix.translate(-data.rotationOrigin());

    return matrix;
}

void SceneOpenGL::paintBackground(QRegion region)
{
    PaintClipper pc(region);
    if (!PaintClipper::clip()) {
        glClearColor(0, 0, 0, 1);
        glClear(GL_COLOR_BUFFER_BIT);
        return;
    }
    if (pc.clip() && pc.paintArea().isEmpty())
        return; // no background to paint
    QVector<float> verts;
    for (PaintClipper::Iterator iterator; !iterator.isDone(); iterator.next()) {
        QRect r = iterator.boundingRect();
        verts << r.x() + r.width() << r.y();
        verts << r.x() << r.y();
        verts << r.x() << r.y() + r.height();
        verts << r.x() << r.y() + r.height();
        verts << r.x() + r.width() << r.y() + r.height();
        verts << r.x() + r.width() << r.y();
    }
    doPaintBackground(verts);
}

void SceneOpenGL::extendPaintRegion(QRegion &region, bool opaqueFullscreen)
{
    if (options->glPreferBufferSwap() == Options::ExtendDamage) { // only Extend "large" repaints
        const QRegion displayRegion(0, 0, displayWidth(), displayHeight());
        uint damagedPixels = 0;
        const uint fullRepaintLimit = (opaqueFullscreen?0.49f:0.748f)*displayWidth()*displayHeight();
        // 16:9 is 75% of 4:3 and 2.55:1 is 49.01% of 5:4
        // (5:4 is the most square format and 2.55:1 is Cinemascope55 - the widest ever shot
        // movie aspect - two times ;-) It's a Fox format, though, so maybe we want to restrict
        // to 2.20:1 - Panavision - which has actually been used for interesting movies ...)
        // would be 57% of 5/4
        foreach (const QRect &r, region.rects()) {
//                 damagedPixels += r.width() * r.height(); // combined window damage test
            damagedPixels = r.width() * r.height(); // experimental single window damage testing
            if (damagedPixels > fullRepaintLimit) {
                region = displayRegion;
                return;
            }
        }
    } else if (options->glPreferBufferSwap() == Options::PaintFullScreen) { // forced full rePaint
        region = QRegion(0, 0, displayWidth(), displayHeight());
    }
}

void SceneOpenGL::windowAdded(Toplevel* c)
{
    assert(!windows.contains(c));
    Window *w = createWindow(c);
    windows[ c ] = w;
    w->setScene(this);
    connect(c, SIGNAL(opacityChanged(KWin::Toplevel*,qreal)), SLOT(windowOpacityChanged(KWin::Toplevel*)));
    connect(c, SIGNAL(geometryShapeChanged(KWin::Toplevel*,QRect)), SLOT(windowGeometryShapeChanged(KWin::Toplevel*)));
    connect(c, SIGNAL(windowClosed(KWin::Toplevel*,KWin::Deleted*)), SLOT(windowClosed(KWin::Toplevel*,KWin::Deleted*)));
    c->effectWindow()->setSceneWindow(windows[ c ]);
    c->getShadow();
    windows[ c ]->updateShadow(c->shadow());
}

void SceneOpenGL::windowClosed(KWin::Toplevel* c, KWin::Deleted* deleted)
{
    assert(windows.contains(c));
    if (deleted != NULL) {
        // replace c with deleted
        Window* w = windows.take(c);
        w->updateToplevel(deleted);
        if (w->shadow()) {
            w->shadow()->setToplevel(deleted);
        }
        windows[ deleted ] = w;
    } else {
        delete windows.take(c);
        c->effectWindow()->setSceneWindow(NULL);
    }
}

void SceneOpenGL::windowDeleted(Deleted* c)
{
    assert(windows.contains(c));
    delete windows.take(c);
    c->effectWindow()->setSceneWindow(NULL);
}

void SceneOpenGL::windowGeometryShapeChanged(KWin::Toplevel* c)
{
    if (!windows.contains(c))    // this is ok, shape is not valid
        return;                 // by default
    Window* w = windows[ c ];
    w->discardShape();
}

void SceneOpenGL::windowOpacityChanged(KWin::Toplevel* t)
{
    Q_UNUSED(t)
#if 0 // not really needed, windows are painted on every repaint
    // and opacity is used when applying texture, not when
    // creating it
    if (!windows.contains(c))    // this is ok, texture is created
        return;                 // on demand
    Window* w = windows[ c ];
    w->discardTexture();
#endif
}

SceneOpenGL::Texture *SceneOpenGL::createTexture()
{
    return new Texture(m_backend);
}

SceneOpenGL::Texture *SceneOpenGL::createTexture(const QPixmap &pix, GLenum target)
{
    return new Texture(m_backend, pix, target);
}

bool SceneOpenGL::viewportLimitsMatched(const QSize &size) const {
    GLint limit[2];
    glGetIntegerv(GL_MAX_VIEWPORT_DIMS, limit);
    if (limit[0] < size.width() || limit[1] < size.height()) {
        QMetaObject::invokeMethod(Compositor::self(), "suspend",
                                  Qt::QueuedConnection, Q_ARG(Compositor::SuspendReason, Compositor::AllReasonSuspend));
        const QString message = i18n("<h1>OpenGL desktop effects not possible</h1>"
                                     "Your system cannot perform OpenGL Desktop Effects at the "
                                     "current resolution<br><br>"
                                     "You can try to select the XRender backend, but it "
                                     "might be very slow for this resolution as well.<br>"
                                     "Alternatively, lower the combined resolution of all screens "
                                     "to %1x%2 ", limit[0], limit[1]);
        const QString details = i18n("The demanded resolution exceeds the GL_MAX_VIEWPORT_DIMS "
                                     "limitation of your GPU and is therefore not compatible "
                                     "with the OpenGL compositor.<br>"
                                     "XRender does not know such limitation, but the performance "
                                     "will usually be impacted by the hardware limitations that "
                                     "restrict the OpenGL viewport size.");
        const int oldTimeout = QDBusConnection::sessionBus().interface()->timeout();
        QDBusConnection::sessionBus().interface()->setTimeout(500);
        if (QDBusConnection::sessionBus().interface()->isServiceRegistered(QStringLiteral("org.kde.kwinCompositingDialog")).value()) {
            QDBusInterface dialog( QStringLiteral("org.kde.kwinCompositingDialog"), QStringLiteral("/CompositorSettings"), QStringLiteral("org.kde.kwinCompositingDialog") );
            dialog.asyncCall(QStringLiteral("warn"), message, details, QString());
        } else {
            const QString args = QStringLiteral("warn ") + QString::fromUtf8(message.toLocal8Bit().toBase64()) + QStringLiteral(" details ") + QString::fromUtf8(details.toLocal8Bit().toBase64());
            KProcess::startDetached(QStringLiteral("kcmshell4"), QStringList() << QStringLiteral("kwincompositing") << QStringLiteral("--args") << args);
        }
        QDBusConnection::sessionBus().interface()->setTimeout(oldTimeout);
        return false;
    }
    glGetIntegerv(GL_MAX_TEXTURE_SIZE, limit);
    if (limit[0] < size.width() || limit[0] < size.height()) {
        KConfig cfg(QStringLiteral("kwin_dialogsrc"));

        if (!KConfigGroup(&cfg, "Notification Messages").readEntry("max_tex_warning", true))
            return true;

        const QString message = i18n("<h1>OpenGL desktop effects might be unusable</h1>"
                                     "OpenGL Desktop Effects at the current resolution are supported "
                                     "but might be exceptionally slow.<br>"
                                     "Also large windows will turn entirely black.<br><br>"
                                     "Consider to suspend compositing, switch to the XRender backend "
                                     "or lower the resolution to %1x%1." , limit[0]);
        const QString details = i18n("The demanded resolution exceeds the GL_MAX_TEXTURE_SIZE "
                                     "limitation of your GPU, thus windows of that size cannot be "
                                     "assigned to textures and will be entirely black.<br>"
                                     "Also this limit will often be a performance level barrier despite "
                                     "below GL_MAX_VIEWPORT_DIMS, because the driver might fall back to "
                                     "software rendering in this case.");
        const int oldTimeout = QDBusConnection::sessionBus().interface()->timeout();
        QDBusConnection::sessionBus().interface()->setTimeout(500);
        if (QDBusConnection::sessionBus().interface()->isServiceRegistered(QStringLiteral("org.kde.kwinCompositingDialog")).value()) {
            QDBusInterface dialog( QStringLiteral("org.kde.kwinCompositingDialog"), QStringLiteral("/CompositorSettings"), QStringLiteral("org.kde.kwinCompositingDialog") );
            dialog.asyncCall(QStringLiteral("warn"), message, details, QStringLiteral("kwin_dialogsrc:max_tex_warning"));
        } else {
            const QString args = QStringLiteral("warn ") + QString::fromUtf8(message.toLocal8Bit().toBase64()) + QStringLiteral(" details ") +
                                 QString::fromUtf8(details.toLocal8Bit().toBase64()) + QStringLiteral(" dontagain kwin_dialogsrc:max_tex_warning");
            KProcess::startDetached(QStringLiteral("kcmshell4"), QStringList() << QStringLiteral("kwincompositing") << QStringLiteral("--args") << args);
        }
        QDBusConnection::sessionBus().interface()->setTimeout(oldTimeout);
    }
    return true;
}

void SceneOpenGL::screenGeometryChanged(const QSize &size)
{
    if (!viewportLimitsMatched(size))
        return;
    Scene::screenGeometryChanged(size);
    glViewport(0,0, size.width(), size.height());
    m_backend->screenGeometryChanged(size);
    ShaderManager::instance()->resetAllShaders();
}

void SceneOpenGL::paintDesktop(int desktop, int mask, const QRegion &region, ScreenPaintData &data)
{
    const QRect r = region.boundingRect();
    glEnable(GL_SCISSOR_TEST);
    glScissor(r.x(), displayHeight() - r.y() - r.height(), r.width(), r.height());
    KWin::Scene::paintDesktop(desktop, mask, region, data);
    glDisable(GL_SCISSOR_TEST);
}

//****************************************
// SceneOpenGL2
//****************************************
bool SceneOpenGL2::supported(OpenGLBackend *backend)
{
    const QByteArray forceEnv = qgetenv("KWIN_COMPOSE");
    if (!forceEnv.isEmpty()) {
        if (qstrcmp(forceEnv, "O2") == 0) {
            qDebug() << "OpenGL 2 compositing enforced by environment variable";
            return true;
        } else {
            // OpenGL 2 disabled by environment variable
            return false;
        }
    }
    if (!backend->isDirectRendering()) {
        return false;
    }
    if (GLPlatform::instance()->recommendedCompositor() < OpenGL2Compositing) {
        qDebug() << "Driver does not recommend OpenGL 2 compositing";
#ifndef KWIN_HAVE_OPENGLES
        return false;
#endif
    }
    if (options->isGlLegacy()) {
        qDebug() << "OpenGL 2 disabled by config option";
        return false;
    }
    return true;
}

SceneOpenGL2::SceneOpenGL2(OpenGLBackend *backend)
    : SceneOpenGL(Workspace::self(), backend)
    , m_lanczosFilter(NULL)
    , m_colorCorrection()
{
    if (!init_ok) {
        // base ctor already failed
        return;
    }
    // Initialize color correction before the shaders
<<<<<<< HEAD
    qDebug() << "Color correction:" << options->isColorCorrected();
    m_colorCorrection->setEnabled(options->isColorCorrected());
    connect(m_colorCorrection, SIGNAL(changed()), Compositor::self(), SLOT(addRepaintFull()));
    connect(m_colorCorrection, SIGNAL(errorOccured()), options, SLOT(setColorCorrected()), Qt::QueuedConnection);
=======
    slotColorCorrectedChanged(false);
>>>>>>> 6f61723c
    connect(options, SIGNAL(colorCorrectedChanged()), this, SLOT(slotColorCorrectedChanged()), Qt::QueuedConnection);

    if (!ShaderManager::instance()->isValid()) {
        qDebug() << "No Scene Shaders available";
        init_ok = false;
        return;
    }

    // push one shader on the stack so that one is always bound
    ShaderManager::instance()->pushShader(ShaderManager::SimpleShader);
    if (checkGLError("Init")) {
        qCritical() << "OpenGL 2 compositing setup failed";
        init_ok = false;
        return; // error
    }

    qDebug() << "OpenGL 2 compositing successfully initialized";

#ifndef KWIN_HAVE_OPENGLES
    // It is not legal to not have a vertex array object bound in a core context
    if (hasGLExtension(QStringLiteral("GL_ARB_vertex_array_object"))) {
        glGenVertexArrays(1, &vao);
        glBindVertexArray(vao);
    }
#endif

    init_ok = true;
}

SceneOpenGL2::~SceneOpenGL2()
{
}

void SceneOpenGL2::paintGenericScreen(int mask, ScreenPaintData data)
{
    ShaderBinder binder(ShaderManager::GenericShader);

    binder.shader()->setUniform(GLShader::ScreenTransformation, transformation(mask, data));

    Scene::paintGenericScreen(mask, data);
}

void SceneOpenGL2::paintDesktop(int desktop, int mask, const QRegion &region, ScreenPaintData &data)
{
    ShaderBinder binder(ShaderManager::GenericShader);
    GLShader *shader = binder.shader();
    QMatrix4x4 screenTransformation = shader->getUniformMatrix4x4("screenTransformation");

    KWin::SceneOpenGL::paintDesktop(desktop, mask, region, data);

    shader->setUniform(GLShader::ScreenTransformation, screenTransformation);
}

void SceneOpenGL2::doPaintBackground(const QVector< float >& vertices)
{
    GLVertexBuffer *vbo = GLVertexBuffer::streamingBuffer();
    vbo->reset();
    vbo->setUseColor(true);
    vbo->setData(vertices.count() / 2, 2, vertices.data(), NULL);

    ShaderBinder binder(ShaderManager::ColorShader);
    binder.shader()->setUniform(GLShader::Offset, QVector2D(0, 0));

    vbo->render(GL_TRIANGLES);
}

SceneOpenGL::Window *SceneOpenGL2::createWindow(Toplevel *t)
{
    return new SceneOpenGL2Window(t);
}

void SceneOpenGL2::finalDrawWindow(EffectWindowImpl* w, int mask, QRegion region, WindowPaintData& data)
{
    if (!m_colorCorrection.isNull() && m_colorCorrection->isEnabled()) {
        // Split the painting for separate screens
        const int numScreens = screens()->count();
        for (int screen = 0; screen < numScreens; ++ screen) {
            QRegion regionForScreen(region);
            if (numScreens > 1)
                regionForScreen = region.intersected(screens()->geometry(screen));

            data.setScreen(screen);
            performPaintWindow(w, mask, regionForScreen, data);
        }
    } else {
        performPaintWindow(w, mask, region, data);
    }
}

void SceneOpenGL2::performPaintWindow(EffectWindowImpl* w, int mask, QRegion region, WindowPaintData& data)
{
    if (mask & PAINT_WINDOW_LANCZOS) {
        if (!m_lanczosFilter) {
            m_lanczosFilter = new LanczosFilter(this);
            // recreate the lanczos filter when the screen gets resized
            connect(screens(), SIGNAL(changed()), SLOT(resetLanczosFilter()));
        }
        m_lanczosFilter->performPaint(w, mask, region, data);
    } else
        w->sceneWindow()->performPaint(mask, region, data);
}

void SceneOpenGL2::resetLanczosFilter()
{
    // TODO: Qt5 - replace by a lambda slot
    delete m_lanczosFilter;
    m_lanczosFilter = NULL;
}

ColorCorrection *SceneOpenGL2::colorCorrection()
{
    return m_colorCorrection.data();
}

void SceneOpenGL2::slotColorCorrectedChanged(bool recreateShaders)
{
    kDebug(1212) << "Color correction:" << options->isColorCorrected();
    if (options->isColorCorrected() && m_colorCorrection.isNull()) {
        m_colorCorrection.reset(new ColorCorrection(this));
        if (!m_colorCorrection->setEnabled(true)) {
            m_colorCorrection.reset();
            return;
        }
        connect(m_colorCorrection.data(), SIGNAL(changed()), Compositor::self(), SLOT(addRepaintFull()));
        connect(m_colorCorrection.data(), SIGNAL(errorOccured()), options, SLOT(setColorCorrected()), Qt::QueuedConnection);
        if (recreateShaders) {
            // Reload all shaders
            ShaderManager::cleanup();
            ShaderManager::instance();
        }
    } else {
        m_colorCorrection.reset();
    }
    Compositor::self()->addRepaintFull();
}


//****************************************
// SceneOpenGL1
//****************************************
#ifdef KWIN_HAVE_OPENGL_1
bool SceneOpenGL1::supported(OpenGLBackend *backend)
{
    Q_UNUSED(backend)
    const QByteArray forceEnv = qgetenv("KWIN_COMPOSE");
    if (!forceEnv.isEmpty()) {
        if (qstrcmp(forceEnv, "O1") == 0) {
            qDebug() << "OpenGL 1 compositing enforced by environment variable";
            return true;
        } else {
            // OpenGL 1 disabled by environment variable
            return false;
        }
    }
    if (GLPlatform::instance()->recommendedCompositor() < OpenGL1Compositing) {
        qDebug() << "Driver does not recommend OpenGL 1 compositing";
        return false;
    }
    return true;
}

SceneOpenGL1::SceneOpenGL1(OpenGLBackend *backend)
    : SceneOpenGL(Workspace::self(), backend)
    , m_resetModelViewProjectionMatrix(true)
{
    if (!init_ok) {
        // base ctor already failed
        return;
    }
    ShaderManager::disable();
    setupModelViewProjectionMatrix();
    if (checkGLError("Init")) {
        qCritical() << "OpenGL 1 compositing setup failed";
        init_ok = false;
        return; // error
    }

    qDebug() << "OpenGL 1 compositing successfully initialized";
}

SceneOpenGL1::~SceneOpenGL1()
{
}

qint64 SceneOpenGL1::paint(QRegion damage, ToplevelList windows)
{
    if (m_resetModelViewProjectionMatrix) {
        // reset model view projection matrix if required
        setupModelViewProjectionMatrix();
    }
    return SceneOpenGL::paint(damage, windows);
}

void SceneOpenGL1::paintGenericScreen(int mask, ScreenPaintData data)
{
    pushMatrix(transformation(mask, data));
    Scene::paintGenericScreen(mask, data);
    popMatrix();
}

void SceneOpenGL1::doPaintBackground(const QVector< float >& vertices)
{
    GLVertexBuffer *vbo = GLVertexBuffer::streamingBuffer();
    vbo->reset();
    vbo->setUseColor(true);
    vbo->setData(vertices.count() / 2, 2, vertices.data(), NULL);
    vbo->render(GL_TRIANGLES);
}

void SceneOpenGL1::setupModelViewProjectionMatrix()
{
    glMatrixMode(GL_PROJECTION);
    glLoadIdentity();
    float fovy = 60.0f;
    float aspect = 1.0f;
    float zNear = 0.1f;
    float zFar = 100.0f;
    float ymax = zNear * tan(fovy  * M_PI / 360.0f);
    float ymin = -ymax;
    float xmin =  ymin * aspect;
    float xmax = ymax * aspect;
    // swap top and bottom to have OpenGL coordinate system match X system
    glFrustum(xmin, xmax, ymin, ymax, zNear, zFar);
    glMatrixMode(GL_MODELVIEW);
    glLoadIdentity();
    float scaleFactor = 1.1 * tan(fovy * M_PI / 360.0f) / ymax;
    glTranslatef(xmin * scaleFactor, ymax * scaleFactor, -1.1);
    glScalef((xmax - xmin)*scaleFactor / displayWidth(), -(ymax - ymin)*scaleFactor / displayHeight(), 0.001);
    m_resetModelViewProjectionMatrix = false;
}

void SceneOpenGL1::screenGeometryChanged(const QSize &size)
{
    SceneOpenGL::screenGeometryChanged(size);
    m_resetModelViewProjectionMatrix = true;
}

SceneOpenGL::Window *SceneOpenGL1::createWindow(Toplevel *t)
{
    return new SceneOpenGL1Window(t);
}

#endif

//****************************************
// SceneOpenGL::Texture
//****************************************

SceneOpenGL::Texture::Texture(OpenGLBackend *backend)
    : GLTexture(*backend->createBackendTexture(this))
{
}

SceneOpenGL::Texture::Texture(OpenGLBackend *backend, const QPixmap &pix, GLenum target)
    : GLTexture(*backend->createBackendTexture(this))
{
    load(pix, target);
}

SceneOpenGL::Texture::~Texture()
{
}

SceneOpenGL::Texture& SceneOpenGL::Texture::operator = (const SceneOpenGL::Texture& tex)
{
    d_ptr = tex.d_ptr;
    return *this;
}

void SceneOpenGL::Texture::discard()
{
    d_ptr = d_func()->backend()->createBackendTexture(this);
}

bool SceneOpenGL::Texture::load(const Pixmap& pix, const QSize& size,
                                int depth)
{
    if (pix == None)
        return false;
    return load(pix, size, depth,
                QRegion(0, 0, size.width(), size.height()));
}

bool SceneOpenGL::Texture::load(const QImage& image, GLenum target)
{
    if (image.isNull())
        return false;
    return load(QPixmap::fromImage(image), target);
}

bool SceneOpenGL::Texture::load(const QPixmap& pixmap, GLenum target)
{
    if (pixmap.isNull())
        return false;

    return GLTexture::load(pixmap.toImage(), target);
}

void SceneOpenGL::Texture::findTarget()
{
    Q_D(Texture);
    d->findTarget();
}

bool SceneOpenGL::Texture::load(const Pixmap& pix, const QSize& size,
                                int depth, QRegion region)
{
    Q_UNUSED(region)
    // decrease the reference counter for the old texture
    d_ptr = d_func()->backend()->createBackendTexture(this); //new TexturePrivate();

    Q_D(Texture);
    return d->loadTexture(pix, size, depth);
}

bool SceneOpenGL::Texture::update(const QRegion &damage)
{
    Q_D(Texture);
    return d->update(damage);
}

//****************************************
// SceneOpenGL::Texture
//****************************************
SceneOpenGL::TexturePrivate::TexturePrivate()
{
}

SceneOpenGL::TexturePrivate::~TexturePrivate()
{
}

bool SceneOpenGL::TexturePrivate::update(const QRegion &damage)
{
    Q_UNUSED(damage)
    return true;
}

//****************************************
// SceneOpenGL::Window
//****************************************

SceneOpenGL::Window::Window(Toplevel* c)
    : Scene::Window(c)
    , m_scene(NULL)
{
}

SceneOpenGL::Window::~Window()
{
}

static SceneOpenGL::Texture *s_frameTexture = NULL;
// Bind the window pixmap to an OpenGL texture.
bool SceneOpenGL::Window::bindTexture()
{
    s_frameTexture = NULL;
    OpenGLWindowPixmap *pixmap = windowPixmap<OpenGLWindowPixmap>();
    if (!pixmap) {
        return false;
    }
    s_frameTexture = pixmap->texture();
    if (pixmap->isDiscarded()) {
        return !pixmap->texture()->isNull();
    }
    return pixmap->bind();
}

QMatrix4x4 SceneOpenGL::Window::transformation(int mask, const WindowPaintData &data) const
{
    QMatrix4x4 matrix;
    matrix.translate(x(), y());

    if (!(mask & PAINT_WINDOW_TRANSFORMED))
        return matrix;

    matrix.translate(data.translation());
    data.scale().applyTo(&matrix);

    if (data.rotationAngle() == 0.0)
        return matrix;

    // Apply the rotation
    // cannot use data.rotation.applyTo(&matrix) as QGraphicsRotation uses projectedRotate to map back to 2D
    matrix.translate(data.rotationOrigin());
    const QVector3D axis = data.rotationAxis();
    matrix.rotate(data.rotationAngle(), axis.x(), axis.y(), axis.z());
    matrix.translate(-data.rotationOrigin());

    return matrix;
}

bool SceneOpenGL::Window::beginRenderWindow(int mask, const QRegion &region, WindowPaintData &data)
{
    if (region.isEmpty())
        return false;

    m_hardwareClipping = region != infiniteRegion() && (mask & PAINT_WINDOW_TRANSFORMED) && !(mask & PAINT_SCREEN_TRANSFORMED);
    if (region != infiniteRegion() && !m_hardwareClipping) {
        WindowQuadList quads;
        quads.reserve(data.quads.count());

        const QRegion filterRegion = region.translated(-x(), -y());
        // split all quads in bounding rect with the actual rects in the region
        foreach (const WindowQuad &quad, data.quads) {
            foreach (const QRect &r, filterRegion.rects()) {
                const QRectF rf(r);
                const QRectF quadRect(QPointF(quad.left(), quad.top()), QPointF(quad.right(), quad.bottom()));
                // case 1: completely contains, include and do not check other rects
                if (rf.contains(quadRect)) {
                    quads << quad;
                    break;
                }
                // case 2: intersection
                if (rf.intersects(quadRect)) {
                    const QRectF intersected = rf.intersected(quadRect);
                    quads << quad.makeSubQuad(intersected.left(), intersected.top(), intersected.right(), intersected.bottom());
                }
            }
        }
        data.quads = quads;
    }

    if (data.quads.isEmpty())
        return false;

    if (!bindTexture() || !s_frameTexture) {
        return false;
    }

    if (m_hardwareClipping) {
        glEnable(GL_SCISSOR_TEST);
    }

    // Update the texture filter
    if (options->glSmoothScale() != 0 &&
        (mask & (PAINT_WINDOW_TRANSFORMED | PAINT_SCREEN_TRANSFORMED)))
        filter = ImageFilterGood;
    else
        filter = ImageFilterFast;

    s_frameTexture->setFilter(filter == ImageFilterGood ? GL_LINEAR : GL_NEAREST);

    const GLVertexAttrib attribs[] = {
        { VA_Position, 2, GL_FLOAT, offsetof(GLVertex2D, position) },
        { VA_TexCoord, 2, GL_FLOAT, offsetof(GLVertex2D, texcoord) },
    };

    GLVertexBuffer *vbo = GLVertexBuffer::streamingBuffer();
    vbo->reset();
    vbo->setAttribLayout(attribs, 2, sizeof(GLVertex2D));

    return true;
}

void SceneOpenGL::Window::endRenderWindow()
{
    if (m_hardwareClipping) {
        glDisable(GL_SCISSOR_TEST);
    }
}


OpenGLPaintRedirector *SceneOpenGL::Window::paintRedirector() const
{
    if (toplevel->isClient()) {
        Client *client = static_cast<Client *>(toplevel);
        if (client->noBorder())
            return 0;

        return static_cast<OpenGLPaintRedirector *>(client->decorationPaintRedirector());
    }

    if (toplevel->isDeleted()) {
        Deleted *deleted = static_cast<Deleted *>(toplevel);
        if (deleted->noBorder())
            return 0;

        return static_cast<OpenGLPaintRedirector *>(deleted->decorationPaintRedirector());
    }

    return 0;
}

bool SceneOpenGL::Window::getDecorationTextures(GLTexture **textures) const
{
    OpenGLPaintRedirector *redirector = paintRedirector();
    if (!redirector)
        return false;

    redirector->ensurePixmapsPainted();

    textures[0] = redirector->leftRightTexture();
    textures[1] = redirector->topBottomTexture();

    redirector->markAsRepainted();
    return true;
}

void SceneOpenGL::Window::paintDecorations(const WindowPaintData &data, const QRegion &region)
{
    GLTexture *textures[2];
    if (!getDecorationTextures(textures))
        return;

    WindowQuadList quads[2]; // left-right, top-bottom

    // Split the quads into two lists
    foreach (const WindowQuad &quad, data.quads) {
        switch (quad.type()) {
        case WindowQuadDecorationLeftRight:
            quads[0].append(quad);
            continue;

        case WindowQuadDecorationTopBottom:
            quads[1].append(quad);
            continue;

        default:
            continue;
        }
    }

    TextureType type[] = { DecorationLeftRight, DecorationTopBottom };
    for (int i = 0; i < 2; i++)
        paintDecoration(textures[i], type[i], region, data, quads[i]);
}

void SceneOpenGL::Window::paintDecoration(GLTexture *texture, TextureType type,
                                          const QRegion &region, const WindowPaintData &data,
                                          const WindowQuadList &quads)
{
    if (!texture || quads.isEmpty())
        return;

    if (filter == ImageFilterGood)
        texture->setFilter(GL_LINEAR);
    else
        texture->setFilter(GL_NEAREST);

    texture->setWrapMode(GL_CLAMP_TO_EDGE);
    texture->bind();

    prepareStates(type, data.opacity() * data.decorationOpacity(), data.brightness(), data.saturation(), data.screen());
    renderQuads(0, region, quads, texture, false);
    restoreStates(type, data.opacity() * data.decorationOpacity(), data.brightness(), data.saturation());

    texture->unbind();

#ifndef KWIN_HAVE_OPENGLES
    if (m_scene && m_scene->debug()) {
        glPolygonMode(GL_FRONT_AND_BACK, GL_LINE);
        GLVertexBuffer::streamingBuffer()->render(region, GL_TRIANGLES, m_hardwareClipping);
        glPolygonMode(GL_FRONT_AND_BACK, GL_FILL);
    }
#endif
}

void SceneOpenGL::Window::paintShadow(const QRegion &region, const WindowPaintData &data)
{
    WindowQuadList quads;

    foreach (const WindowQuad &quad, data.quads) {
        switch (quad.type()) {
        case WindowQuadShadowTopLeft:
        case WindowQuadShadowTop:
        case WindowQuadShadowTopRight:
        case WindowQuadShadowLeft:
        case WindowQuadShadowRight:
        case WindowQuadShadowBottomLeft:
        case WindowQuadShadowBottom:
        case WindowQuadShadowBottomRight:
             quads.append(quad);
             break;

        default:
             break;
        }
    }

    if (quads.isEmpty())
        return;

    GLTexture *texture = static_cast<SceneOpenGLShadow*>(m_shadow)->shadowTexture();
    if (!texture) {
        return;
    }
    if (filter == ImageFilterGood)
        texture->setFilter(GL_LINEAR);
    else
        texture->setFilter(GL_NEAREST);
    texture->setWrapMode(GL_CLAMP_TO_EDGE);
    texture->bind();
    prepareStates(Shadow, data.opacity(), data.brightness(), data.saturation(), data.screen());
    renderQuads(0, region, quads, texture, true);
    restoreStates(Shadow, data.opacity(), data.brightness(), data.saturation());
    texture->unbind();
#ifndef KWIN_HAVE_OPENGLES
    if (m_scene && m_scene->debug()) {
        glPolygonMode(GL_FRONT_AND_BACK, GL_LINE);
        renderQuads(0, region, quads, texture, true);
        glPolygonMode(GL_FRONT_AND_BACK, GL_FILL);
    }
#endif
}

void SceneOpenGL::Window::renderQuads(int, const QRegion& region, const WindowQuadList& quads,
                                      GLTexture *tex, bool normalized)
{
    if (quads.isEmpty())
        return;

    const QMatrix4x4 matrix = tex->matrix(normalized ? NormalizedCoordinates : UnnormalizedCoordinates);

    // Render geometry
    GLenum primitiveType;
    int primcount;

    if (GLVertexBuffer::supportsIndexedQuads()) {
        primitiveType = GL_QUADS_KWIN;
        primcount = quads.count() * 4;
    } else {
        primitiveType = GL_TRIANGLES;
        primcount = quads.count() * 6;
    }

    GLVertexBuffer *vbo = GLVertexBuffer::streamingBuffer();
    vbo->setVertexCount(primcount);

    GLVertex2D *map = (GLVertex2D *) vbo->map(primcount * sizeof(GLVertex2D));
    quads.makeInterleavedArrays(primitiveType, map, matrix);
    vbo->unmap();

    vbo->render(region, primitiveType, m_hardwareClipping);
}

GLTexture *SceneOpenGL::Window::textureForType(SceneOpenGL::Window::TextureType type)
{
    GLTexture *tex = NULL;
    OpenGLPaintRedirector *redirector = NULL;

    if (type != Content && type != Shadow) {
        if (toplevel->isClient()) {
            Client *client = static_cast<Client*>(toplevel);
            redirector = static_cast<OpenGLPaintRedirector*>(client->decorationPaintRedirector());
        } else if (toplevel->isDeleted()) {
            Deleted *deleted = static_cast<Deleted*>(toplevel);
            redirector = static_cast<OpenGLPaintRedirector*>(deleted->decorationPaintRedirector());
        }
    }

    switch(type) {
    case Content:
        tex = s_frameTexture;
        break;

    case DecorationLeftRight:
        tex = redirector ? redirector->leftRightTexture() : 0;
        break;

    case DecorationTopBottom:
        tex = redirector ? redirector->topBottomTexture() : 0;
        break;

    case Shadow:
        tex = static_cast<SceneOpenGLShadow*>(m_shadow)->shadowTexture();
    }
    return tex;
}

WindowPixmap* SceneOpenGL::Window::createWindowPixmap()
{
    return new OpenGLWindowPixmap(this, m_scene);
}

//***************************************
// SceneOpenGL2Window
//***************************************
SceneOpenGL2Window::SceneOpenGL2Window(Toplevel *c)
    : SceneOpenGL::Window(c)
    , m_blendingEnabled(false)
{
}

SceneOpenGL2Window::~SceneOpenGL2Window()
{
}

QVector4D SceneOpenGL2Window::modulate(float opacity, float brightness) const
{
    const float a = opacity;
    const float rgb = opacity * brightness;

    return QVector4D(rgb, rgb, rgb, a);
}

void SceneOpenGL2Window::setBlendEnabled(bool enabled)
{
    if (enabled && !m_blendingEnabled)
        glEnable(GL_BLEND);
    else if (!enabled && m_blendingEnabled)
        glDisable(GL_BLEND);

    m_blendingEnabled = enabled;
}

void SceneOpenGL2Window::setupLeafNodes(LeafNode *nodes, const WindowQuadList *quads, const WindowPaintData &data)
{
    if (!quads[ShadowLeaf].isEmpty()) {
        nodes[ShadowLeaf].texture = static_cast<SceneOpenGLShadow *>(m_shadow)->shadowTexture();
        nodes[ShadowLeaf].opacity = data.opacity();
        nodes[ShadowLeaf].hasAlpha = true;
        nodes[ShadowLeaf].coordinateType = NormalizedCoordinates;
    }

    if (!quads[LeftRightLeaf].isEmpty() || !quads[TopBottomLeaf].isEmpty()) {
        GLTexture *textures[2];
        getDecorationTextures(textures);

        nodes[LeftRightLeaf].texture = textures[0];
        nodes[LeftRightLeaf].opacity = data.opacity();
        nodes[LeftRightLeaf].hasAlpha = true;
        nodes[LeftRightLeaf].coordinateType = UnnormalizedCoordinates;

        nodes[TopBottomLeaf].texture = textures[1];
        nodes[TopBottomLeaf].opacity = data.opacity();
        nodes[TopBottomLeaf].hasAlpha = true;
        nodes[TopBottomLeaf].coordinateType = UnnormalizedCoordinates;
    }

    nodes[ContentLeaf].texture = s_frameTexture;
    nodes[ContentLeaf].hasAlpha = !isOpaque();
    // TODO: ARGB crsoofading is atm. a hack, playing on opacities for two dumb SrcOver operations
    // Should be a shader
    if (data.crossFadeProgress() != 1.0 && (data.opacity() < 0.95 || toplevel->hasAlpha())) {
        const float opacity = 1.0 - data.crossFadeProgress();
        nodes[ContentLeaf].opacity = data.opacity() * (1 - pow(opacity, 1.0f + 2.0f * data.opacity()));
    } else {
        nodes[ContentLeaf].opacity = data.opacity();
    }
    nodes[ContentLeaf].coordinateType = UnnormalizedCoordinates;

    if (data.crossFadeProgress() != 1.0) {
        OpenGLWindowPixmap *previous = previousWindowPixmap<OpenGLWindowPixmap>();
        nodes[PreviousContentLeaf].texture = previous ? previous->texture() : NULL;
        nodes[PreviousContentLeaf].hasAlpha = !isOpaque();
        nodes[PreviousContentLeaf].opacity = data.opacity() * (1.0 - data.crossFadeProgress());
        nodes[PreviousContentLeaf].coordinateType = NormalizedCoordinates;
    }
}

void SceneOpenGL2Window::performPaint(int mask, QRegion region, WindowPaintData data)
{
    if (!beginRenderWindow(mask, region, data))
        return;

    GLShader *shader = data.shader;
    if (!shader) {
        if ((mask & Scene::PAINT_WINDOW_TRANSFORMED) || (mask & Scene::PAINT_SCREEN_TRANSFORMED)) {
            shader = ShaderManager::instance()->pushShader(ShaderManager::GenericShader);
        } else {
            shader = ShaderManager::instance()->pushShader(ShaderManager::SimpleShader);
            shader->setUniform(GLShader::Offset, QVector2D(x(), y()));
        }
    }

    if (ColorCorrection *cc = static_cast<SceneOpenGL2*>(m_scene)->colorCorrection()) {
        cc->setupForOutput(data.screen());
    }

    shader->setUniform(GLShader::WindowTransformation, transformation(mask, data));
    shader->setUniform(GLShader::Saturation, data.saturation());

    const GLenum filter = (mask & (Effect::PAINT_WINDOW_TRANSFORMED | Effect::PAINT_SCREEN_TRANSFORMED))
                           && options->glSmoothScale() != 0 ? GL_LINEAR : GL_NEAREST;

    WindowQuadList quads[LeafCount];

    // Split the quads into separate lists for each type
    foreach (const WindowQuad &quad, data.quads) {
        switch (quad.type()) {
        case WindowQuadDecorationLeftRight:
            quads[LeftRightLeaf].append(quad);
            continue;

        case WindowQuadDecorationTopBottom:
            quads[TopBottomLeaf].append(quad);
            continue;

        case WindowQuadContents:
            quads[ContentLeaf].append(quad);
            continue;

        case WindowQuadShadowTopLeft:
        case WindowQuadShadowTop:
        case WindowQuadShadowTopRight:
        case WindowQuadShadowLeft:
        case WindowQuadShadowRight:
        case WindowQuadShadowBottomLeft:
        case WindowQuadShadowBottom:
        case WindowQuadShadowBottomRight:
            quads[ShadowLeaf].append(quad);
            continue;

        default:
            continue;
        }
    }

    if (data.crossFadeProgress() != 1.0) {
        OpenGLWindowPixmap *previous = previousWindowPixmap<OpenGLWindowPixmap>();
        if (previous) {
            const QRect &oldGeometry = previous->contentsRect();
            Q_FOREACH (const WindowQuad &quad, quads[ContentLeaf]) {
                // we need to create new window quads with normalize texture coordinates
                // normal quads divide the x/y position by width/height. This would not work as the texture
                // is larger than the visible content in case of a decorated Client resulting in garbage being shown.
                // So we calculate the normalized texture coordinate in the Client's new content space and map it to
                // the previous Client's content space.
                WindowQuad newQuad(WindowQuadContents);
                for (int i = 0; i < 4; ++i) {
                    const qreal xFactor = qreal(quad[i].textureX() - toplevel->clientPos().x())/qreal(toplevel->clientSize().width());
                    const qreal yFactor = qreal(quad[i].textureY() - toplevel->clientPos().y())/qreal(toplevel->clientSize().height());
                    WindowVertex vertex(quad[i].x(), quad[i].y(),
                                        (xFactor * oldGeometry.width() + oldGeometry.x())/qreal(previous->size().width()),
                                        (yFactor * oldGeometry.height() + oldGeometry.y())/qreal(previous->size().height()));
                    newQuad[i] = vertex;
                }
                quads[PreviousContentLeaf].append(newQuad);
            }
        }
    }

    const bool indexedQuads = GLVertexBuffer::supportsIndexedQuads();
    const GLenum primitiveType = indexedQuads ? GL_QUADS_KWIN : GL_TRIANGLES;
    const int verticesPerQuad = indexedQuads ? 4 : 6;

    const size_t size = verticesPerQuad *
        (quads[0].count() + quads[1].count() + quads[2].count() + quads[3].count() + quads[4].count()) * sizeof(GLVertex2D);

    GLVertexBuffer *vbo = GLVertexBuffer::streamingBuffer();
    GLVertex2D *map = (GLVertex2D *) vbo->map(size);

    LeafNode nodes[LeafCount];
    setupLeafNodes(nodes, quads, data);

    for (int i = 0, v = 0; i < LeafCount; i++) {
        if (quads[i].isEmpty() || !nodes[i].texture)
            continue;

        nodes[i].firstVertex = v;
        nodes[i].vertexCount = quads[i].count() * verticesPerQuad;

        const QMatrix4x4 matrix = nodes[i].texture->matrix(nodes[i].coordinateType);

        quads[i].makeInterleavedArrays(primitiveType, &map[v], matrix);
        v += quads[i].count() * verticesPerQuad;
    }

    vbo->unmap();
    vbo->bindArrays();

    // Make sure the blend function is set up correctly in case we will be doing blending
    glBlendFunc(GL_ONE, GL_ONE_MINUS_SRC_ALPHA);

    float opacity = -1.0;

    for (int i = 0; i < LeafCount; i++) {
        if (nodes[i].vertexCount == 0)
            continue;

        setBlendEnabled(nodes[i].hasAlpha || nodes[i].opacity < 1.0);

        if (opacity != nodes[i].opacity) {
            shader->setUniform(GLShader::ModulationConstant,
                               modulate(nodes[i].opacity, data.brightness()));
            opacity = nodes[i].opacity;
        }

        nodes[i].texture->setFilter(filter);
        nodes[i].texture->setWrapMode(GL_CLAMP_TO_EDGE);
        nodes[i].texture->bind();

        vbo->draw(region, primitiveType, nodes[i].firstVertex, nodes[i].vertexCount, m_hardwareClipping);
    }

    vbo->unbindArrays();

    setBlendEnabled(false);

    if (!data.shader)
        ShaderManager::instance()->popShader();

    endRenderWindow();
}

void SceneOpenGL2Window::prepareStates(TextureType type, qreal opacity, qreal brightness, qreal saturation, int screen)
{
    // setup blending of transparent windows
    bool opaque = isOpaque() && opacity == 1.0;
    bool alpha = toplevel->hasAlpha() || type != Content;
    if (type != Content) {
        if (type == Shadow) {
            opaque = false;
        } else {
            if (opacity == 1.0 && toplevel->isClient()) {
                opaque = !(static_cast<Client*>(toplevel)->decorationHasAlpha());
            } else {
                // TODO: add support in Deleted
                opaque = false;
            }
        }
    }
    if (!opaque) {
        glEnable(GL_BLEND);
        if (alpha) {
            glBlendFunc(GL_ONE, GL_ONE_MINUS_SRC_ALPHA);
        } else {
            glBlendColor((float)opacity, (float)opacity, (float)opacity, (float)opacity);
            glBlendFunc(GL_ONE, GL_ONE_MINUS_CONSTANT_ALPHA);
        }
    }
    m_blendingEnabled = !opaque;

    const qreal rgb = brightness * opacity;
    const qreal a = opacity;

    GLShader *shader = ShaderManager::instance()->getBoundShader();
    shader->setUniform(GLShader::ModulationConstant, QVector4D(rgb, rgb, rgb, a));
    shader->setUniform(GLShader::Saturation,         saturation);

    if (ColorCorrection *cc = static_cast<SceneOpenGL2*>(m_scene)->colorCorrection()) {
        cc->setupForOutput(screen);
    }
}

void SceneOpenGL2Window::restoreStates(TextureType type, qreal opacity, qreal brightness, qreal saturation)
{
    Q_UNUSED(type);
    Q_UNUSED(opacity);
    Q_UNUSED(brightness);
    Q_UNUSED(saturation);
    if (m_blendingEnabled) {
        glDisable(GL_BLEND);
    }

    if (ColorCorrection *cc = static_cast<SceneOpenGL2*>(m_scene)->colorCorrection()) {
        cc->setupForOutput(-1);
    }
}

//***************************************
// SceneOpenGL1Window
//***************************************
#ifdef KWIN_HAVE_OPENGL_1
SceneOpenGL1Window::SceneOpenGL1Window(Toplevel *c)
    : SceneOpenGL::Window(c)
{
}

SceneOpenGL1Window::~SceneOpenGL1Window()
{
}

// paint the window
void SceneOpenGL1Window::performPaint(int mask, QRegion region, WindowPaintData data)
{
    if (!beginRenderWindow(mask, region, data))
        return;

    pushMatrix(transformation(mask, data));

    // shadow
    if (m_shadow) {
        paintShadow(region, data);
    }
    // decorations
    paintDecorations(data, region);

    // paint the content
    OpenGLWindowPixmap *previous = previousWindowPixmap<OpenGLWindowPixmap>();
    const WindowQuadList contentQuads = data.quads.select(WindowQuadContents);
    if (previous && data.crossFadeProgress() != 1.0) {
        // TODO: ARGB crsoofading is atm. a hack, playing on opacities for two dumb SrcOver operations
        // Will require a caching texture or sth. else 1.2 compliant
        float opacity = data.opacity();
        if (opacity < 0.95f || toplevel->hasAlpha()) {
            opacity = 1 - data.crossFadeProgress();
            opacity = data.opacity() * (1 - pow(opacity, 1.0f + 2.0f * data.opacity()));
        }
        paintContent(s_frameTexture, region, mask, opacity, data, contentQuads, false);
        previous->texture()->setFilter(filter == Scene::ImageFilterGood ? GL_LINEAR : GL_NEAREST);
        WindowQuadList oldContents;
        const QRect &oldGeometry = previous->contentsRect();
        Q_FOREACH (const WindowQuad &quad, contentQuads) {
            // we need to create new window quads with normalize texture coordinates
            // normal quads divide the x/y position by width/height. This would not work as the texture
            // is larger than the visible content in case of a decorated Client resulting in garbage being shown.
            // So we calculate the normalized texture coordinate in the Client's new content space and map it to
            // the previous Client's content space.
            WindowQuad newQuad(WindowQuadContents);
            for (int i = 0; i < 4; ++i) {
                const qreal xFactor = qreal(quad[i].textureX() - toplevel->clientPos().x())/qreal(toplevel->clientSize().width());
                const qreal yFactor = qreal(quad[i].textureY() - toplevel->clientPos().y())/qreal(toplevel->clientSize().height());
                WindowVertex vertex(quad[i].x(), quad[i].y(),
                                    (xFactor * oldGeometry.width() + oldGeometry.x())/qreal(previous->size().width()),
                                    (yFactor * oldGeometry.height() + oldGeometry.y())/qreal(previous->size().height()));
                newQuad[i] = vertex;
            }
            oldContents.append(newQuad);
        }
        opacity = data.opacity() * (1.0 - data.crossFadeProgress());
        paintContent(previous->texture(), region, mask, opacity, data, oldContents, true);
    } else {
        paintContent(s_frameTexture, region, mask, data.opacity(), data, contentQuads, false);
    }

    popMatrix();

    endRenderWindow();
}

void SceneOpenGL1Window::paintContent(SceneOpenGL::Texture* content, const QRegion& region, int mask,
                                      qreal opacity, const WindowPaintData& data, const WindowQuadList &contentQuads, bool normalized)
{
    if (contentQuads.isEmpty()) {
        return;
    }
    content->bind();
    prepareStates(Content, opacity, data.brightness(), data.saturation(), data.screen());
    renderQuads(mask, region, contentQuads, content, normalized);
    restoreStates(Content, opacity, data.brightness(), data.saturation());
    content->unbind();
#ifndef KWIN_HAVE_OPENGLES
    if (m_scene && m_scene->debug()) {
        glPolygonMode(GL_FRONT_AND_BACK, GL_LINE);
        renderQuads(mask, region, contentQuads, content, normalized);
        glPolygonMode(GL_FRONT_AND_BACK, GL_FILL);
    }
#endif
}

void SceneOpenGL1Window::prepareStates(TextureType type, qreal opacity, qreal brightness, qreal saturation, int screen)
{
    Q_UNUSED(screen)

    GLTexture *tex = textureForType(type);
    bool alpha = false;
    bool opaque = true;
    if (type == Content) {
        alpha = toplevel->hasAlpha();
        opaque = isOpaque() && opacity == 1.0;
    } else {
        alpha = true;
        opaque = false;
    }
    // setup blending of transparent windows
    glPushAttrib(GL_ENABLE_BIT);
    if (!opaque) {
        glEnable(GL_BLEND);
        glBlendFunc(GL_ONE, GL_ONE_MINUS_SRC_ALPHA);
    }
    if (saturation != 1.0 && tex->saturationSupported()) {
        // First we need to get the color from [0; 1] range to [0.5; 1] range
        glActiveTexture(GL_TEXTURE0);
        glTexEnvi(GL_TEXTURE_ENV, GL_TEXTURE_ENV_MODE, GL_COMBINE);
        glTexEnvi(GL_TEXTURE_ENV, GL_COMBINE_RGB, GL_INTERPOLATE);
        glTexEnvi(GL_TEXTURE_ENV, GL_SOURCE0_RGB, GL_TEXTURE);
        glTexEnvi(GL_TEXTURE_ENV, GL_OPERAND0_RGB, GL_SRC_COLOR);
        glTexEnvi(GL_TEXTURE_ENV, GL_SOURCE1_RGB, GL_CONSTANT);
        glTexEnvi(GL_TEXTURE_ENV, GL_OPERAND1_RGB, GL_SRC_COLOR);
        glTexEnvi(GL_TEXTURE_ENV, GL_SOURCE2_RGB, GL_CONSTANT);
        glTexEnvi(GL_TEXTURE_ENV, GL_OPERAND2_RGB, GL_SRC_ALPHA);
        const float scale_constant[] = { 1.0, 1.0, 1.0, 0.5};
        glTexEnvfv(GL_TEXTURE_ENV, GL_TEXTURE_ENV_COLOR, scale_constant);
        tex->bind();

        // Then we take dot product of the result of previous pass and
        //  saturation_constant. This gives us completely unsaturated
        //  (greyscale) image
        // Note that both operands have to be in range [0.5; 1] since opengl
        //  automatically substracts 0.5 from them
        glActiveTexture(GL_TEXTURE1);
        float saturation_constant[] = { 0.5 + 0.5 * 0.30, 0.5 + 0.5 * 0.59, 0.5 + 0.5 * 0.11,
                                        static_cast<float>(saturation) };
        glTexEnvi(GL_TEXTURE_ENV, GL_TEXTURE_ENV_MODE, GL_COMBINE);
        glTexEnvi(GL_TEXTURE_ENV, GL_COMBINE_RGB, GL_DOT3_RGB);
        glTexEnvi(GL_TEXTURE_ENV, GL_SOURCE0_RGB, GL_PREVIOUS);
        glTexEnvi(GL_TEXTURE_ENV, GL_OPERAND0_RGB, GL_SRC_COLOR);
        glTexEnvi(GL_TEXTURE_ENV, GL_SOURCE1_RGB, GL_CONSTANT);
        glTexEnvi(GL_TEXTURE_ENV, GL_OPERAND1_RGB, GL_SRC_COLOR);
        glTexEnvfv(GL_TEXTURE_ENV, GL_TEXTURE_ENV_COLOR, saturation_constant);
        tex->bind();

        // Finally we need to interpolate between the original image and the
        //  greyscale image to get wanted level of saturation
        glActiveTexture(GL_TEXTURE2);
        glTexEnvi(GL_TEXTURE_ENV, GL_TEXTURE_ENV_MODE, GL_COMBINE);
        glTexEnvi(GL_TEXTURE_ENV, GL_COMBINE_RGB, GL_INTERPOLATE);
        glTexEnvi(GL_TEXTURE_ENV, GL_SOURCE0_RGB, GL_TEXTURE0);
        glTexEnvi(GL_TEXTURE_ENV, GL_OPERAND0_RGB, GL_SRC_COLOR);
        glTexEnvi(GL_TEXTURE_ENV, GL_SOURCE1_RGB, GL_PREVIOUS);
        glTexEnvi(GL_TEXTURE_ENV, GL_OPERAND1_RGB, GL_SRC_COLOR);
        glTexEnvi(GL_TEXTURE_ENV, GL_SOURCE2_RGB, GL_CONSTANT);
        glTexEnvi(GL_TEXTURE_ENV, GL_OPERAND2_RGB, GL_SRC_ALPHA);
        glTexEnvfv(GL_TEXTURE_ENV, GL_TEXTURE_ENV_COLOR, saturation_constant);
        // Also replace alpha by primary color's alpha here
        glTexEnvi(GL_TEXTURE_ENV, GL_COMBINE_ALPHA, GL_REPLACE);
        glTexEnvi(GL_TEXTURE_ENV, GL_SOURCE0_ALPHA, GL_PRIMARY_COLOR);
        glTexEnvi(GL_TEXTURE_ENV, GL_OPERAND0_ALPHA, GL_SRC_ALPHA);
        // And make primary color contain the wanted opacity
        glColor4f(opacity, opacity, opacity, opacity);
        tex->bind();

        if (alpha || !opaque || brightness != 1.0f) {
            glActiveTexture(GL_TEXTURE3);
            glTexEnvi(GL_TEXTURE_ENV, GL_TEXTURE_ENV_MODE, GL_COMBINE);
            glTexEnvi(GL_TEXTURE_ENV, GL_COMBINE_RGB, GL_MODULATE);
            glTexEnvi(GL_TEXTURE_ENV, GL_SOURCE0_RGB, GL_PREVIOUS);
            glTexEnvi(GL_TEXTURE_ENV, GL_OPERAND0_RGB, GL_SRC_COLOR);
            glTexEnvi(GL_TEXTURE_ENV, GL_SOURCE1_RGB, GL_PRIMARY_COLOR);
            glTexEnvi(GL_TEXTURE_ENV, GL_OPERAND1_RGB, GL_SRC_COLOR);
            // The color has to be multiplied by both opacity and brightness
            float opacityByBrightness = opacity * brightness;
            glColor4f(opacityByBrightness, opacityByBrightness, opacityByBrightness, opacity);
            if (alpha) {
                // Multiply original texture's alpha by our opacity
                glTexEnvi(GL_TEXTURE_ENV, GL_COMBINE_ALPHA, GL_MODULATE);
                glTexEnvi(GL_TEXTURE_ENV, GL_SOURCE0_ALPHA, GL_TEXTURE0);
                glTexEnvi(GL_TEXTURE_ENV, GL_OPERAND0_ALPHA, GL_SRC_ALPHA);
                glTexEnvi(GL_TEXTURE_ENV, GL_SOURCE1_ALPHA, GL_PRIMARY_COLOR);
                glTexEnvi(GL_TEXTURE_ENV, GL_OPERAND1_ALPHA, GL_SRC_ALPHA);
            } else {
                // Alpha will be taken from previous stage
                glTexEnvi(GL_TEXTURE_ENV, GL_COMBINE_ALPHA, GL_REPLACE);
                glTexEnvi(GL_TEXTURE_ENV, GL_SOURCE0_ALPHA, GL_PREVIOUS);
                glTexEnvi(GL_TEXTURE_ENV, GL_OPERAND0_ALPHA, GL_SRC_ALPHA);
            }
            tex->bind();
        }

        glActiveTexture(GL_TEXTURE0);
    } else if (opacity != 1.0 || brightness != 1.0) {
        // the window is additionally configured to have its opacity adjusted,
        // do it
        float opacityByBrightness = opacity * brightness;
        if (alpha) {
            glTexEnvi(GL_TEXTURE_ENV, GL_TEXTURE_ENV_MODE, GL_MODULATE);
            glColor4f(opacityByBrightness, opacityByBrightness, opacityByBrightness,
                      opacity);
        } else {
            // Multiply color by brightness and replace alpha by opacity
            float constant[] = { opacityByBrightness, opacityByBrightness, opacityByBrightness,
                                 static_cast<float>(opacity) };
            glTexEnvi(GL_TEXTURE_ENV, GL_TEXTURE_ENV_MODE, GL_COMBINE);
            glTexEnvi(GL_TEXTURE_ENV, GL_COMBINE_RGB, GL_MODULATE);
            glTexEnvi(GL_TEXTURE_ENV, GL_SOURCE0_RGB, GL_TEXTURE);
            glTexEnvi(GL_TEXTURE_ENV, GL_OPERAND0_RGB, GL_SRC_COLOR);
            glTexEnvi(GL_TEXTURE_ENV, GL_SOURCE1_RGB, GL_CONSTANT);
            glTexEnvi(GL_TEXTURE_ENV, GL_OPERAND1_RGB, GL_SRC_COLOR);
            glTexEnvi(GL_TEXTURE_ENV, GL_COMBINE_ALPHA, GL_REPLACE);
            glTexEnvi(GL_TEXTURE_ENV, GL_SOURCE0_ALPHA, GL_CONSTANT);
            glTexEnvfv(GL_TEXTURE_ENV, GL_TEXTURE_ENV_COLOR, constant);
        }
    } else if (!alpha && opaque) {
        float constant[] = { 1.0, 1.0, 1.0, 1.0 };
        glTexEnvi(GL_TEXTURE_ENV, GL_TEXTURE_ENV_MODE, GL_COMBINE);
        glTexEnvi(GL_TEXTURE_ENV, GL_COMBINE_RGB, GL_REPLACE);
        glTexEnvi(GL_TEXTURE_ENV, GL_SOURCE0_RGB, GL_TEXTURE);
        glTexEnvi(GL_TEXTURE_ENV, GL_COMBINE_ALPHA, GL_REPLACE);
        glTexEnvi(GL_TEXTURE_ENV, GL_SOURCE0_ALPHA, GL_CONSTANT);
        glTexEnvfv(GL_TEXTURE_ENV, GL_TEXTURE_ENV_COLOR, constant);
    }
}

void SceneOpenGL1Window::restoreStates(TextureType type, qreal opacity, qreal brightness, qreal saturation)
{
    GLTexture *tex = textureForType(type);
    if (opacity != 1.0 || saturation != 1.0 || brightness != 1.0f) {
        if (saturation != 1.0 && tex->saturationSupported()) {
            glActiveTexture(GL_TEXTURE3);
            glDisable(tex->target());
            glActiveTexture(GL_TEXTURE2);
            glDisable(tex->target());
            glActiveTexture(GL_TEXTURE1);
            glDisable(tex->target());
            glActiveTexture(GL_TEXTURE0);
        }
    }
    glTexEnvi(GL_TEXTURE_ENV, GL_TEXTURE_ENV_MODE, GL_REPLACE);
    glColor4f(0, 0, 0, 0);

    glPopAttrib();  // ENABLE_BIT
}
#endif

//****************************************
// OpenGLWindowPixmap
//****************************************

OpenGLWindowPixmap::OpenGLWindowPixmap(Scene::Window *window, SceneOpenGL* scene)
    : WindowPixmap(window)
    , m_scene(scene)
    , m_texture(scene->createTexture())
{
}

OpenGLWindowPixmap::~OpenGLWindowPixmap()
{
}

bool OpenGLWindowPixmap::bind()
{
    if (!m_texture->isNull()) {
        if (!toplevel()->damage().isEmpty()) {
            const bool success = m_texture->update(toplevel()->damage());
            // mipmaps need to be updated
            m_texture->setDirty();
            toplevel()->resetDamage();
            return success;
        }
        return true;
    }
    if (!isValid()) {
        return false;
    }

    bool success = m_texture->load(pixmap(), toplevel()->size(), toplevel()->depth(), toplevel()->damage());

    if (success)
        toplevel()->resetDamage();
    else
        qDebug() << "Failed to bind window";
    return success;
}

//****************************************
// SceneOpenGL::EffectFrame
//****************************************

GLTexture* SceneOpenGL::EffectFrame::m_unstyledTexture = NULL;
QPixmap* SceneOpenGL::EffectFrame::m_unstyledPixmap = NULL;

SceneOpenGL::EffectFrame::EffectFrame(EffectFrameImpl* frame, SceneOpenGL *scene)
    : Scene::EffectFrame(frame)
    , m_texture(NULL)
    , m_textTexture(NULL)
    , m_oldTextTexture(NULL)
    , m_textPixmap(NULL)
    , m_iconTexture(NULL)
    , m_oldIconTexture(NULL)
    , m_selectionTexture(NULL)
    , m_unstyledVBO(NULL)
    , m_scene(scene)
{
    if (m_effectFrame->style() == EffectFrameUnstyled && !m_unstyledTexture) {
        updateUnstyledTexture();
    }
}

SceneOpenGL::EffectFrame::~EffectFrame()
{
    delete m_texture;
    delete m_textTexture;
    delete m_textPixmap;
    delete m_oldTextTexture;
    delete m_iconTexture;
    delete m_oldIconTexture;
    delete m_selectionTexture;
    delete m_unstyledVBO;
}

void SceneOpenGL::EffectFrame::free()
{
    glFlush();
    delete m_texture;
    m_texture = NULL;
    delete m_textTexture;
    m_textTexture = NULL;
    delete m_textPixmap;
    m_textPixmap = NULL;
    delete m_iconTexture;
    m_iconTexture = NULL;
    delete m_selectionTexture;
    m_selectionTexture = NULL;
    delete m_unstyledVBO;
    m_unstyledVBO = NULL;
    delete m_oldIconTexture;
    m_oldIconTexture = NULL;
    delete m_oldTextTexture;
    m_oldTextTexture = NULL;
}

void SceneOpenGL::EffectFrame::freeIconFrame()
{
    delete m_iconTexture;
    m_iconTexture = NULL;
}

void SceneOpenGL::EffectFrame::freeTextFrame()
{
    delete m_textTexture;
    m_textTexture = NULL;
    delete m_textPixmap;
    m_textPixmap = NULL;
}

void SceneOpenGL::EffectFrame::freeSelection()
{
    delete m_selectionTexture;
    m_selectionTexture = NULL;
}

void SceneOpenGL::EffectFrame::crossFadeIcon()
{
    delete m_oldIconTexture;
    m_oldIconTexture = m_iconTexture;
    m_iconTexture = NULL;
}

void SceneOpenGL::EffectFrame::crossFadeText()
{
    delete m_oldTextTexture;
    m_oldTextTexture = m_textTexture;
    m_textTexture = NULL;
}

void SceneOpenGL::EffectFrame::render(QRegion region, double opacity, double frameOpacity)
{
    if (m_effectFrame->geometry().isEmpty())
        return; // Nothing to display

    region = infiniteRegion(); // TODO: Old region doesn't seem to work with OpenGL

    GLShader* shader = m_effectFrame->shader();
    bool sceneShader = false;
    if (!shader && ShaderManager::instance()->isValid()) {
        shader = ShaderManager::instance()->pushShader(ShaderManager::SimpleShader);
        sceneShader = true;
    } else if (shader) {
        ShaderManager::instance()->pushShader(shader);
    }

    if (shader) {
        if (sceneShader)
            shader->setUniform(GLShader::Offset, QVector2D(0, 0));

        shader->setUniform(GLShader::ModulationConstant, QVector4D(1.0, 1.0, 1.0, 1.0));
        shader->setUniform(GLShader::Saturation, 1.0f);
    }

    glEnable(GL_BLEND);
    glBlendFunc(GL_SRC_ALPHA, GL_ONE_MINUS_SRC_ALPHA);
#ifdef KWIN_HAVE_OPENGL_1
    if (!shader)
        glTexEnvi(GL_TEXTURE_ENV, GL_TEXTURE_ENV_MODE, GL_MODULATE);
#endif

    // Render the actual frame
    if (m_effectFrame->style() == EffectFrameUnstyled) {
        if (!m_unstyledVBO) {
            m_unstyledVBO = new GLVertexBuffer(GLVertexBuffer::Static);
            QRect area = m_effectFrame->geometry();
            area.moveTo(0, 0);
            area.adjust(-5, -5, 5, 5);

            const int roundness = 5;
            QVector<float> verts, texCoords;
            verts.reserve(84);
            texCoords.reserve(84);

            // top left
            verts << area.left() << area.top();
            texCoords << 0.0f << 0.0f;
            verts << area.left() << area.top() + roundness;
            texCoords << 0.0f << 0.5f;
            verts << area.left() + roundness << area.top();
            texCoords << 0.5f << 0.0f;
            verts << area.left() + roundness << area.top() + roundness;
            texCoords << 0.5f << 0.5f;
            verts << area.left() << area.top() + roundness;
            texCoords << 0.0f << 0.5f;
            verts << area.left() + roundness << area.top();
            texCoords << 0.5f << 0.0f;
            // top
            verts << area.left() + roundness << area.top();
            texCoords << 0.5f << 0.0f;
            verts << area.left() + roundness << area.top() + roundness;
            texCoords << 0.5f << 0.5f;
            verts << area.right() - roundness << area.top();
            texCoords << 0.5f << 0.0f;
            verts << area.left() + roundness << area.top() + roundness;
            texCoords << 0.5f << 0.5f;
            verts << area.right() - roundness << area.top() + roundness;
            texCoords << 0.5f << 0.5f;
            verts << area.right() - roundness << area.top();
            texCoords << 0.5f << 0.0f;
            // top right
            verts << area.right() - roundness << area.top();
            texCoords << 0.5f << 0.0f;
            verts << area.right() - roundness << area.top() + roundness;
            texCoords << 0.5f << 0.5f;
            verts << area.right() << area.top();
            texCoords << 1.0f << 0.0f;
            verts << area.right() - roundness << area.top() + roundness;
            texCoords << 0.5f << 0.5f;
            verts << area.right() << area.top() + roundness;
            texCoords << 1.0f << 0.5f;
            verts << area.right() << area.top();
            texCoords << 1.0f << 0.0f;
            // bottom left
            verts << area.left() << area.bottom() - roundness;
            texCoords << 0.0f << 0.5f;
            verts << area.left() << area.bottom();
            texCoords << 0.0f << 1.0f;
            verts << area.left() + roundness << area.bottom() - roundness;
            texCoords << 0.5f << 0.5f;
            verts << area.left() + roundness << area.bottom();
            texCoords << 0.5f << 1.0f;
            verts << area.left() << area.bottom();
            texCoords << 0.0f << 1.0f;
            verts << area.left() + roundness << area.bottom() - roundness;
            texCoords << 0.5f << 0.5f;
            // bottom
            verts << area.left() + roundness << area.bottom() - roundness;
            texCoords << 0.5f << 0.5f;
            verts << area.left() + roundness << area.bottom();
            texCoords << 0.5f << 1.0f;
            verts << area.right() - roundness << area.bottom() - roundness;
            texCoords << 0.5f << 0.5f;
            verts << area.left() + roundness << area.bottom();
            texCoords << 0.5f << 1.0f;
            verts << area.right() - roundness << area.bottom();
            texCoords << 0.5f << 1.0f;
            verts << area.right() - roundness << area.bottom() - roundness;
            texCoords << 0.5f << 0.5f;
            // bottom right
            verts << area.right() - roundness << area.bottom() - roundness;
            texCoords << 0.5f << 0.5f;
            verts << area.right() - roundness << area.bottom();
            texCoords << 0.5f << 1.0f;
            verts << area.right() << area.bottom() - roundness;
            texCoords << 1.0f << 0.5f;
            verts << area.right() - roundness << area.bottom();
            texCoords << 0.5f << 1.0f;
            verts << area.right() << area.bottom();
            texCoords << 1.0f << 1.0f;
            verts << area.right() << area.bottom() - roundness;
            texCoords << 1.0f << 0.5f;
            // center
            verts << area.left() << area.top() + roundness;
            texCoords << 0.0f << 0.5f;
            verts << area.left() << area.bottom() - roundness;
            texCoords << 0.0f << 0.5f;
            verts << area.right() << area.top() + roundness;
            texCoords << 1.0f << 0.5f;
            verts << area.left() << area.bottom() - roundness;
            texCoords << 0.0f << 0.5f;
            verts << area.right() << area.bottom() - roundness;
            texCoords << 1.0f << 0.5f;
            verts << area.right() << area.top() + roundness;
            texCoords << 1.0f << 0.5f;

            m_unstyledVBO->setData(verts.count() / 2, 2, verts.data(), texCoords.data());
        }

        if (shader) {
            const float a = opacity * frameOpacity;
            shader->setUniform(GLShader::ModulationConstant, QVector4D(a, a, a, a));
        }
#ifdef KWIN_HAVE_OPENGL_1
        else
            glColor4f(0.0, 0.0, 0.0, opacity * frameOpacity);
#endif

        m_unstyledTexture->bind();
        const QPoint pt = m_effectFrame->geometry().topLeft();
        if (sceneShader) {
            shader->setUniform(GLShader::Offset, QVector2D(pt.x(), pt.y()));
        } else {
            QMatrix4x4 translation;
            translation.translate(pt.x(), pt.y());
            if (shader) {
                shader->setUniform(GLShader::WindowTransformation, translation);
            } else {
                pushMatrix(translation);
            }
        }
        m_unstyledVBO->render(region, GL_TRIANGLES);
        if (!sceneShader) {
            if (shader) {
                shader->setUniform(GLShader::WindowTransformation, QMatrix4x4());
            } else {
                popMatrix();
            }
        }
        m_unstyledTexture->unbind();
    } else if (m_effectFrame->style() == EffectFrameStyled) {
        if (!m_texture)   // Lazy creation
            updateTexture();

        if (shader) {
            const float a = opacity * frameOpacity;
            shader->setUniform(GLShader::ModulationConstant, QVector4D(a, a, a, a));
        }
#ifdef KWIN_HAVE_OPENGL_1
        else
            glColor4f(1.0, 1.0, 1.0, opacity * frameOpacity);
#endif
        m_texture->bind();
        qreal left, top, right, bottom;
        m_effectFrame->frame().getMargins(left, top, right, bottom);   // m_geometry is the inner geometry
        m_texture->render(region, m_effectFrame->geometry().adjusted(-left, -top, right, bottom));
        m_texture->unbind();

    }
    if (!m_effectFrame->selection().isNull()) {
        if (!m_selectionTexture) { // Lazy creation
            QPixmap pixmap = m_effectFrame->selectionFrame().framePixmap();
            if (!pixmap.isNull())
                m_selectionTexture = m_scene->createTexture(pixmap);
        }
        if (m_selectionTexture) {
            if (shader) {
                const float a = opacity * frameOpacity;
                shader->setUniform(GLShader::ModulationConstant, QVector4D(a, a, a, a));
            }
    #ifdef KWIN_HAVE_OPENGL_1
            else
                glColor4f(1.0, 1.0, 1.0, opacity * frameOpacity);
    #endif
            glBlendFunc(GL_ONE, GL_ONE_MINUS_SRC_ALPHA);
            m_selectionTexture->bind();
            m_selectionTexture->render(region, m_effectFrame->selection());
            m_selectionTexture->unbind();
            glBlendFunc(GL_SRC_ALPHA, GL_ONE_MINUS_SRC_ALPHA);
        }
    }

    // Render icon
    if (!m_effectFrame->icon().isNull() && !m_effectFrame->iconSize().isEmpty()) {
        QPoint topLeft(m_effectFrame->geometry().x(),
                       m_effectFrame->geometry().center().y() - m_effectFrame->iconSize().height() / 2);

        if (m_effectFrame->isCrossFade() && m_oldIconTexture) {
            if (shader) {
                const float a = opacity * (1.0 - m_effectFrame->crossFadeProgress());
                shader->setUniform(GLShader::ModulationConstant, QVector4D(a, a, a, a));
            }
#ifdef KWIN_HAVE_OPENGL_1
            else
                glColor4f(1.0, 1.0, 1.0, opacity * (1.0 - m_effectFrame->crossFadeProgress()));
#endif

            m_oldIconTexture->bind();
            m_oldIconTexture->render(region, QRect(topLeft, m_effectFrame->iconSize()));
            m_oldIconTexture->unbind();
            if (shader) {
                const float a = opacity * m_effectFrame->crossFadeProgress();
                shader->setUniform(GLShader::ModulationConstant, QVector4D(a, a, a, a));
            }
#ifdef KWIN_HAVE_OPENGL_1
            else
                glColor4f(1.0, 1.0, 1.0, opacity * m_effectFrame->crossFadeProgress());
#endif
        } else {
            if (shader) {
                const QVector4D constant(opacity, opacity, opacity, opacity);
                shader->setUniform(GLShader::ModulationConstant, constant);
            }
#ifdef KWIN_HAVE_OPENGL_1
            else
                glColor4f(1.0, 1.0, 1.0, opacity);
#endif
        }

        if (!m_iconTexture) { // lazy creation
            m_iconTexture = m_scene->createTexture(m_effectFrame->icon());
        }
        m_iconTexture->bind();
        m_iconTexture->render(region, QRect(topLeft, m_effectFrame->iconSize()));
        m_iconTexture->unbind();
    }

    // Render text
    if (!m_effectFrame->text().isEmpty()) {
        if (m_effectFrame->isCrossFade() && m_oldTextTexture) {
            if (shader) {
                const float a = opacity * (1.0 - m_effectFrame->crossFadeProgress());
                shader->setUniform(GLShader::ModulationConstant, QVector4D(a, a, a, a));
            }
#ifdef KWIN_HAVE_OPENGL_1
            else
                glColor4f(1.0, 1.0, 1.0, opacity *(1.0 - m_effectFrame->crossFadeProgress()));
#endif

            m_oldTextTexture->bind();
            m_oldTextTexture->render(region, m_effectFrame->geometry());
            m_oldTextTexture->unbind();
            if (shader) {
                const float a = opacity * m_effectFrame->crossFadeProgress();
                shader->setUniform(GLShader::ModulationConstant, QVector4D(a, a, a, a));
            }
#ifdef KWIN_HAVE_OPENGL_1
            else
                glColor4f(1.0, 1.0, 1.0, opacity * m_effectFrame->crossFadeProgress());
#endif
        } else {
            if (shader) {
                const QVector4D constant(opacity, opacity, opacity, opacity);
                shader->setUniform(GLShader::ModulationConstant, constant);
            }
#ifdef KWIN_HAVE_OPENGL_1
            else
                glColor4f(1.0, 1.0, 1.0, opacity);
#endif
        }
        if (!m_textTexture)   // Lazy creation
            updateTextTexture();
        m_textTexture->bind();
        m_textTexture->render(region, m_effectFrame->geometry());
        m_textTexture->unbind();
    }

    if (shader) {
        ShaderManager::instance()->popShader();
    }
    glDisable(GL_BLEND);
}

void SceneOpenGL::EffectFrame::updateTexture()
{
    delete m_texture;
    m_texture = 0L;
    if (m_effectFrame->style() == EffectFrameStyled) {
        QPixmap pixmap = m_effectFrame->frame().framePixmap();
        m_texture = m_scene->createTexture(pixmap);
    }
}

void SceneOpenGL::EffectFrame::updateTextTexture()
{
    delete m_textTexture;
    m_textTexture = 0L;
    delete m_textPixmap;
    m_textPixmap = 0L;

    if (m_effectFrame->text().isEmpty())
        return;

    // Determine position on texture to paint text
    QRect rect(QPoint(0, 0), m_effectFrame->geometry().size());
    if (!m_effectFrame->icon().isNull() && !m_effectFrame->iconSize().isEmpty())
        rect.setLeft(m_effectFrame->iconSize().width());

    // If static size elide text as required
    QString text = m_effectFrame->text();
    if (m_effectFrame->isStatic()) {
        QFontMetrics metrics(m_effectFrame->font());
        text = metrics.elidedText(text, Qt::ElideRight, rect.width());
    }

    m_textPixmap = new QPixmap(m_effectFrame->geometry().size());
    m_textPixmap->fill(Qt::transparent);
    QPainter p(m_textPixmap);
    p.setFont(m_effectFrame->font());
    if (m_effectFrame->style() == EffectFrameStyled)
        p.setPen(m_effectFrame->styledTextColor());
    else // TODO: What about no frame? Custom color setting required
        p.setPen(Qt::white);
    p.drawText(rect, m_effectFrame->alignment(), text);
    p.end();
    m_textTexture = m_scene->createTexture(*m_textPixmap);
}

void SceneOpenGL::EffectFrame::updateUnstyledTexture()
{
    delete m_unstyledTexture;
    m_unstyledTexture = 0L;
    delete m_unstyledPixmap;
    m_unstyledPixmap = 0L;
    // Based off circle() from kwinxrenderutils.cpp
#define CS 8
    m_unstyledPixmap = new QPixmap(2 * CS, 2 * CS);
    m_unstyledPixmap->fill(Qt::transparent);
    QPainter p(m_unstyledPixmap);
    p.setRenderHint(QPainter::Antialiasing);
    p.setPen(Qt::NoPen);
    p.setBrush(Qt::black);
    p.drawEllipse(m_unstyledPixmap->rect());
    p.end();
#undef CS
    m_unstyledTexture = new GLTexture(*m_unstyledPixmap);
}

void SceneOpenGL::EffectFrame::cleanup()
{
    delete m_unstyledTexture;
    m_unstyledTexture = NULL;
    delete m_unstyledPixmap;
    m_unstyledPixmap = NULL;
}

//****************************************
// SceneOpenGL::Shadow
//****************************************
SceneOpenGLShadow::SceneOpenGLShadow(Toplevel *toplevel)
    : Shadow(toplevel)
    , m_texture(NULL)
{
}

SceneOpenGLShadow::~SceneOpenGLShadow()
{
    delete m_texture;
}

void SceneOpenGLShadow::buildQuads()
{
    // prepare window quads
    m_shadowQuads.clear();
    const QSizeF top(shadowPixmap(ShadowElementTop).size());
    const QSizeF topRight(shadowPixmap(ShadowElementTopRight).size());
    const QSizeF right(shadowPixmap(ShadowElementRight).size());
    const QSizeF bottomRight(shadowPixmap(ShadowElementBottomRight).size());
    const QSizeF bottom(shadowPixmap(ShadowElementBottom).size());
    const QSizeF bottomLeft(shadowPixmap(ShadowElementBottomLeft).size());
    const QSizeF left(shadowPixmap(ShadowElementLeft).size());
    const QSizeF topLeft(shadowPixmap(ShadowElementTopLeft).size());
    if ((left.width() - leftOffset() > topLevel()->width()) ||
        (right.width() - rightOffset() > topLevel()->width()) ||
        (top.height() - topOffset() > topLevel()->height()) ||
        (bottom.height() - bottomOffset() > topLevel()->height())) {
        // if our shadow is bigger than the window, we don't render the shadow
        setShadowRegion(QRegion());
        return;
    }

    const QRectF outerRect(QPointF(-leftOffset(), -topOffset()),
                           QPointF(topLevel()->width() + rightOffset(), topLevel()->height() + bottomOffset()));

    const qreal width = topLeft.width() + top.width() + topRight.width();
    const qreal height = topLeft.height() + left.height() + bottomLeft.height();

    qreal tx1(0.0), tx2(0.0), ty1(0.0), ty2(0.0);

    tx2 = topLeft.width()/width;
    ty2 = topLeft.height()/height;
    WindowQuad topLeftQuad(WindowQuadShadowTopLeft);
    topLeftQuad[ 0 ] = WindowVertex(outerRect.x(),                      outerRect.y(), tx1, ty1);
    topLeftQuad[ 1 ] = WindowVertex(outerRect.x() + topLeft.width(),    outerRect.y(), tx2, ty1);
    topLeftQuad[ 2 ] = WindowVertex(outerRect.x() + topLeft.width(),    outerRect.y() + topLeft.height(), tx2, ty2);
    topLeftQuad[ 3 ] = WindowVertex(outerRect.x(),                      outerRect.y() + topLeft.height(), tx1, ty2);
    m_shadowQuads.append(topLeftQuad);

    tx1 = tx2;
    tx2 = (topLeft.width() + top.width())/width;
    ty2 = top.height()/height;
    WindowQuad topQuad(WindowQuadShadowTop);
    topQuad[ 0 ] = WindowVertex(outerRect.x() + topLeft.width(),        outerRect.y(), tx1, ty1);
    topQuad[ 1 ] = WindowVertex(outerRect.right() - topRight.width(),   outerRect.y(), tx2, ty1);
    topQuad[ 2 ] = WindowVertex(outerRect.right() - topRight.width(),   outerRect.y() + top.height(),tx2, ty2);
    topQuad[ 3 ] = WindowVertex(outerRect.x() + topLeft.width(),        outerRect.y() + top.height(), tx1, ty2);
    m_shadowQuads.append(topQuad);

    tx1 = tx2;
    tx2 = 1.0;
    ty2 = topRight.height()/height;
    WindowQuad topRightQuad(WindowQuadShadowTopRight);
    topRightQuad[ 0 ] = WindowVertex(outerRect.right() - topRight.width(),  outerRect.y(), tx1, ty1);
    topRightQuad[ 1 ] = WindowVertex(outerRect.right(),                     outerRect.y(), tx2, ty1);
    topRightQuad[ 2 ] = WindowVertex(outerRect.right(),                     outerRect.y() + topRight.height(), tx2, ty2);
    topRightQuad[ 3 ] = WindowVertex(outerRect.right() - topRight.width(),  outerRect.y() + topRight.height(), tx1, ty2);
    m_shadowQuads.append(topRightQuad);

    tx1 = (width - right.width())/width;
    ty1 = topRight.height()/height;
    ty2 = (topRight.height() + right.height())/height;
    WindowQuad rightQuad(WindowQuadShadowRight);
    rightQuad[ 0 ] = WindowVertex(outerRect.right() - right.width(),    outerRect.y() + topRight.height(), tx1, ty1);
    rightQuad[ 1 ] = WindowVertex(outerRect.right(),                    outerRect.y() + topRight.height(), tx2, ty1);
    rightQuad[ 2 ] = WindowVertex(outerRect.right(),                    outerRect.bottom() - bottomRight.height(), tx2, ty2);
    rightQuad[ 3 ] = WindowVertex(outerRect.right() - right.width(),    outerRect.bottom() - bottomRight.height(), tx1, ty2);
    m_shadowQuads.append(rightQuad);

    tx1 = (width - bottomRight.width())/width;
    ty1 = ty2;
    ty2 = 1.0;
    WindowQuad bottomRightQuad(WindowQuadShadowBottomRight);
    bottomRightQuad[ 0 ] = WindowVertex(outerRect.right() - bottomRight.width(),    outerRect.bottom() - bottomRight.height(), tx1, ty1);
    bottomRightQuad[ 1 ] = WindowVertex(outerRect.right(),                          outerRect.bottom() - bottomRight.height(), tx2, ty1);
    bottomRightQuad[ 2 ] = WindowVertex(outerRect.right(),                          outerRect.bottom(), tx2, ty2);
    bottomRightQuad[ 3 ] = WindowVertex(outerRect.right() - bottomRight.width(),    outerRect.bottom(), tx1, ty2);
    m_shadowQuads.append(bottomRightQuad);

    tx2 = tx1;
    tx1 = bottomLeft.width()/width;
    ty1 = (height - bottom.height())/height;
    WindowQuad bottomQuad(WindowQuadShadowBottom);
    bottomQuad[ 0 ] = WindowVertex(outerRect.x() + bottomLeft.width(),      outerRect.bottom() - bottom.height(), tx1, ty1);
    bottomQuad[ 1 ] = WindowVertex(outerRect.right() - bottomRight.width(), outerRect.bottom() - bottom.height(), tx2, ty1);
    bottomQuad[ 2 ] = WindowVertex(outerRect.right() - bottomRight.width(), outerRect.bottom(), tx2, ty2);
    bottomQuad[ 3 ] = WindowVertex(outerRect.x() + bottomLeft.width(),      outerRect.bottom(), tx1, ty2);
    m_shadowQuads.append(bottomQuad);

    tx1 = 0.0;
    tx2 = bottomLeft.width()/width;
    ty1 = (height - bottomLeft.height())/height;
    WindowQuad bottomLeftQuad(WindowQuadShadowBottomLeft);
    bottomLeftQuad[ 0 ] = WindowVertex(outerRect.x(),                       outerRect.bottom() - bottomLeft.height(), tx1, ty1);
    bottomLeftQuad[ 1 ] = WindowVertex(outerRect.x() + bottomLeft.width(),  outerRect.bottom() - bottomLeft.height(), tx2, ty1);
    bottomLeftQuad[ 2 ] = WindowVertex(outerRect.x() + bottomLeft.width(),  outerRect.bottom(), tx2, ty2);
    bottomLeftQuad[ 3 ] = WindowVertex(outerRect.x(),                       outerRect.bottom(), tx1, ty2);
    m_shadowQuads.append(bottomLeftQuad);

    tx2 = left.width()/width;
    ty2 = ty1;
    ty1 = topLeft.height()/height;
    WindowQuad leftQuad(WindowQuadShadowLeft);
    leftQuad[ 0 ] = WindowVertex(outerRect.x(),                 outerRect.y() + topLeft.height(), tx1, ty1);
    leftQuad[ 1 ] = WindowVertex(outerRect.x() + left.width(),  outerRect.y() + topLeft.height(), tx2, ty1);
    leftQuad[ 2 ] = WindowVertex(outerRect.x() + left.width(),  outerRect.bottom() - bottomLeft.height(), tx2, ty2);
    leftQuad[ 3 ] = WindowVertex(outerRect.x(),                 outerRect.bottom() - bottomLeft.height(), tx1, ty2);
    m_shadowQuads.append(leftQuad);
}

bool SceneOpenGLShadow::prepareBackend()
{
    const QSize top(shadowPixmap(ShadowElementTop).size());
    const QSize topRight(shadowPixmap(ShadowElementTopRight).size());
    const QSize right(shadowPixmap(ShadowElementRight).size());
    const QSize bottomRight(shadowPixmap(ShadowElementBottomRight).size());
    const QSize bottom(shadowPixmap(ShadowElementBottom).size());
    const QSize bottomLeft(shadowPixmap(ShadowElementBottomLeft).size());
    const QSize left(shadowPixmap(ShadowElementLeft).size());
    const QSize topLeft(shadowPixmap(ShadowElementTopLeft).size());

    const int width = topLeft.width() + top.width() + topRight.width();
    const int height = topLeft.height() + left.height() + bottomLeft.height();

    QImage image(width, height, QImage::Format_ARGB32);
    image.fill(Qt::transparent);
    QPainter p;
    p.begin(&image);
    p.drawPixmap(0, 0, shadowPixmap(ShadowElementTopLeft));
    p.drawPixmap(topLeft.width(), 0, shadowPixmap(ShadowElementTop));
    p.drawPixmap(topLeft.width() + top.width(), 0, shadowPixmap(ShadowElementTopRight));
    p.drawPixmap(0, topLeft.height(), shadowPixmap(ShadowElementLeft));
    p.drawPixmap(width - right.width(), topRight.height(), shadowPixmap(ShadowElementRight));
    p.drawPixmap(0, topLeft.height() + left.height(), shadowPixmap(ShadowElementBottomLeft));
    p.drawPixmap(bottomLeft.width(), height - bottom.height(), shadowPixmap(ShadowElementBottom));
    p.drawPixmap(bottomLeft.width() + bottom.width(), topRight.height() + right.height(), shadowPixmap(ShadowElementBottomRight));
    p.end();

    delete m_texture;
    m_texture = new GLTexture(image);

    return true;
}

SwapProfiler::SwapProfiler()
{
    init();
}

void SwapProfiler::init()
{
    m_time = 2 * 1000*1000; // we start with a long time mean of 2ms ...
    m_counter = 0;
}

void SwapProfiler::begin()
{
    m_timer.start();
}

char SwapProfiler::end()
{
    // .. and blend in actual values.
    // this way we prevent extremes from killing our long time mean
    m_time = (10*m_time + m_timer.nsecsElapsed())/11;
    if (++m_counter > 500) {
        const bool blocks = m_time > 1000 * 1000; // 1ms, i get ~250µs and ~7ms w/o triple buffering...
        qDebug() << "Triple buffering detection:" << QString(blocks ? QStringLiteral("NOT available") : QStringLiteral("Available")) <<
                        " - Mean block time:" << m_time/(1000.0*1000.0) << "ms";
        return blocks ? 'd' : 't';
    }
    return 0;
}

} // namespace<|MERGE_RESOLUTION|>--- conflicted
+++ resolved
@@ -640,14 +640,7 @@
         return;
     }
     // Initialize color correction before the shaders
-<<<<<<< HEAD
-    qDebug() << "Color correction:" << options->isColorCorrected();
-    m_colorCorrection->setEnabled(options->isColorCorrected());
-    connect(m_colorCorrection, SIGNAL(changed()), Compositor::self(), SLOT(addRepaintFull()));
-    connect(m_colorCorrection, SIGNAL(errorOccured()), options, SLOT(setColorCorrected()), Qt::QueuedConnection);
-=======
     slotColorCorrectedChanged(false);
->>>>>>> 6f61723c
     connect(options, SIGNAL(colorCorrectedChanged()), this, SLOT(slotColorCorrectedChanged()), Qt::QueuedConnection);
 
     if (!ShaderManager::instance()->isValid()) {
@@ -764,7 +757,7 @@
 
 void SceneOpenGL2::slotColorCorrectedChanged(bool recreateShaders)
 {
-    kDebug(1212) << "Color correction:" << options->isColorCorrected();
+    qDebug() << "Color correction:" << options->isColorCorrected();
     if (options->isColorCorrected() && m_colorCorrection.isNull()) {
         m_colorCorrection.reset(new ColorCorrection(this));
         if (!m_colorCorrection->setEnabled(true)) {
