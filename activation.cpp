/********************************************************************
 KWin - the KDE window manager
 This file is part of the KDE project.

Copyright (C) 1999, 2000 Matthias Ettrich <ettrich@kde.org>
Copyright (C) 2003 Lubos Lunak <l.lunak@kde.org>

This program is free software; you can redistribute it and/or modify
it under the terms of the GNU General Public License as published by
the Free Software Foundation; either version 2 of the License, or
(at your option) any later version.

This program is distributed in the hope that it will be useful,
but WITHOUT ANY WARRANTY; without even the implied warranty of
MERCHANTABILITY or FITNESS FOR A PARTICULAR PURPOSE.  See the
GNU General Public License for more details.

You should have received a copy of the GNU General Public License
along with this program.  If not, see <http://www.gnu.org/licenses/>.
*********************************************************************/

/*

 This file contains things relevant to window activation and focus
 stealing prevention.

*/

#include "client.h"
#include "workspace.h"

#include <fixx11h.h>
#include <kxerrorhandler.h>
#include <kstartupinfo.h>
#include <kstringhandler.h>
#include <klocale.h>

#include "notifications.h"
#include "atoms.h"
#include "group.h"
#include "rules.h"
#include <QX11Info>

namespace KWin
{

/*
 Prevention of focus stealing:

 KWin tries to prevent unwanted changes of focus, that would result
 from mapping a new window. Also, some nasty applications may try
 to force focus change even in cases when ICCCM 4.2.7 doesn't allow it
 (e.g. they may try to activate their main window because the user
 definitely "needs" to see something happened - misusing
 of QWidget::setActiveWindow() may be such case).

 There are 4 ways how a window may become active:
 - the user changes the active window (e.g. focus follows mouse, clicking
   on some window's titlebar) - the change of focus will
   be done by KWin, so there's nothing to solve in this case
 - the change of active window will be requested using the _NET_ACTIVE_WINDOW
   message (handled in RootInfo::changeActiveWindow()) - such requests
   will be obeyed, because this request is meant mainly for e.g. taskbar
   asking the WM to change the active window as a result of some user action.
   Normal applications should use this request only rarely in special cases.
   See also below the discussion of _NET_ACTIVE_WINDOW_TRANSFER.
 - the change of active window will be done by performing XSetInputFocus()
   on a window that's not currently active. ICCCM 4.2.7 describes when
   the application may perform change of input focus. In order to handle
   misbehaving applications, KWin will try to detect focus changes to
   windows that don't belong to currently active application, and restore
   focus back to the currently active window, instead of activating the window
   that got focus (unfortunately there's no way to FocusChangeRedirect similar
   to e.g. SubstructureRedirect, so there will be short time when the focus
   will be changed). The check itself that's done is
   Workspace::allowClientActivation() (see below).
 - a new window will be mapped - this is the most complicated case. If
   the new window belongs to the currently active application, it may be safely
   mapped on top and activated. The same if there's no active window,
   or the active window is the desktop. These checks are done by
   Workspace::allowClientActivation().
    Following checks need to compare times. One time is the timestamp
   of last user action in the currently active window, the other time is
   the timestamp of the action that originally caused mapping of the new window
   (e.g. when the application was started). If the first time is newer than
   the second one, the window will not be activated, as that indicates
   futher user actions took place after the action leading to this new
   mapped window. This check is done by Workspace::allowClientActivation().
    There are several ways how to get the timestamp of action that caused
   the new mapped window (done in Client::readUserTimeMapTimestamp()) :
     - the window may have the _NET_WM_USER_TIME property. This way
       the application may either explicitly request that the window is not
       activated (by using 0 timestamp), or the property contains the time
       of last user action in the application.
     - KWin itself tries to detect time of last user action in every window,
       by watching KeyPress and ButtonPress events on windows. This way some
       events may be missed (if they don't propagate to the toplevel window),
       but it's good as a fallback for applications that don't provide
       _NET_WM_USER_TIME, and missing some events may at most lead
       to unwanted focus stealing.
     - the timestamp may come from application startup notification.
       Application startup notification, if it exists for the new mapped window,
       should include time of the user action that caused it.
     - if there's no timestamp available, it's checked whether the new window
       belongs to some already running application - if yes, the timestamp
       will be 0 (i.e. refuse activation)
     - if the window is from session restored window, the timestamp will
       be 0 too, unless this application was the active one at the time
       when the session was saved, in which case the window will be
       activated if there wasn't any user interaction since the time
       KWin was started.
     - as the last resort, the _KDE_NET_USER_CREATION_TIME timestamp
       is used. For every toplevel window that is created (see CreateNotify
       handling), this property is set to the at that time current time.
       Since at this time it's known that the new window doesn't belong
       to any existing application (better said, the application doesn't
       have any other window mapped), it is either the very first window
       of the application, or it is the only window of the application
       that was hidden before. The latter case is handled by removing
       the property from windows before withdrawing them, making
       the timestamp empty for next mapping of the window. In the sooner
       case, the timestamp will be used. This helps in case when
       an application is launched without application startup notification,
       it creates its mainwindow, and starts its initialization (that
       may possibly take long time). The timestamp used will be older
       than any user action done after launching this application.
     - if no timestamp is found at all, the window is activated.
    The check whether two windows belong to the same application (same
   process) is done in Client::belongToSameApplication(). Not 100% reliable,
   but hopefully 99,99% reliable.

 As a somewhat special case, window activation is always enabled when
 session saving is in progress. When session saving, the session
 manager allows only one application to interact with the user.
 Not allowing window activation in such case would result in e.g. dialogs
 not becoming active, so focus stealing prevention would cause here
 more harm than good.

 Windows that attempted to become active but KWin prevented this will
 be marked as demanding user attention. They'll get
 the _NET_WM_STATE_DEMANDS_ATTENTION state, and the taskbar should mark
 them specially (blink, etc.). The state will be reset when the window
 eventually really becomes active.

 There are one more ways how a window can become obstrusive, window stealing
 focus: By showing above the active window, by either raising itself,
 or by moving itself on the active desktop.
     - KWin will refuse raising non-active window above the active one,
         unless they belong to the same application. Applications shouldn't
         raise their windows anyway (unless the app wants to raise one
         of its windows above another of its windows).
     - KWin activates windows moved to the current desktop (as that seems
         logical from the user's point of view, after sending the window
         there directly from KWin, or e.g. using pager). This means
         applications shouldn't send their windows to another desktop
         (SELI TODO - but what if they do?)

 Special cases I can think of:
    - konqueror reusing, i.e. kfmclient tells running Konqueror instance
        to open new window
        - without focus stealing prevention - no problem
        - with ASN (application startup notification) - ASN is forwarded,
            and because it's newer than the instance's user timestamp,
            it takes precedence
        - without ASN - user timestamp needs to be reset, otherwise it would
            be used, and it's old; moreover this new window mustn't be detected
            as window belonging to already running application, or it wouldn't
            be activated - see Client::sameAppWindowRoleMatch() for the (rather ugly)
            hack
    - konqueror preloading, i.e. window is created in advance, and kfmclient
        tells this Konqueror instance to show it later
        - without focus stealing prevention - no problem
        - with ASN - ASN is forwarded, and because it's newer than the instance's
            user timestamp, it takes precedence
        - without ASN - user timestamp needs to be reset, otherwise it would
            be used, and it's old; also, creation timestamp is changed to
            the time the instance starts (re-)initializing the window,
            this ensures creation timestamp will still work somewhat even in this case
    - KUniqueApplication - when the window is already visible, and the new instance
        wants it to activate
        - without focus stealing prevention - _NET_ACTIVE_WINDOW - no problem
        - with ASN - ASN is forwarded, and set on the already visible window, KWin
            treats the window as new with that ASN
        - without ASN - _NET_ACTIVE_WINDOW as application request is used,
                and there's no really usable timestamp, only timestamp
                from the time the (new) application instance was started,
                so KWin will activate the window *sigh*
                - the bad thing here is that there's absolutely no chance to recognize
                    the case of starting this KUniqueApp from Konsole (and thus wanting
                    the already visible window to become active) from the case
                    when something started this KUniqueApp without ASN (in which case
                    the already visible window shouldn't become active)
                - the only solution is using ASN for starting applications, at least silent
                    (i.e. without feedback)
    - when one application wants to activate another application's window (e.g. KMail
        activating already running KAddressBook window ?)
        - without focus stealing prevention - _NET_ACTIVE_WINDOW - no problem
        - with ASN - can't be here, it's the KUniqueApp case then
        - without ASN - _NET_ACTIVE_WINDOW as application request should be used,
            KWin will activate the new window depending on the timestamp and
            whether it belongs to the currently active application

 _NET_ACTIVE_WINDOW usage:
 data.l[0]= 1 ->app request
          = 2 ->pager request
          = 0 - backwards compatibility
 data.l[1]= timestamp
*/


//****************************************
// Workspace
//****************************************


/*!
  Informs the workspace about the active client, i.e. the client that
  has the focus (or None if no client has the focus). This functions
  is called by the client itself that gets focus. It has no other
  effect than fixing the focus chain and the return value of
  activeClient(). And of course, to propagate the active client to the
  world.
 */
void Workspace::setActiveClient(Client* c, allowed_t)
{
    if (active_client == c)
        return;

    if (active_popup && active_popup_client != c && set_active_client_recursion == 0)
        closeActivePopup();
    StackingUpdatesBlocker blocker(this);
    ++set_active_client_recursion;
    updateFocusMousePosition(cursorPos());
    if (active_client != NULL) {
        // note that this may call setActiveClient( NULL ), therefore the recursion counter
        active_client->setActive(false);
    }
    active_client = c;
    Q_ASSERT(c == NULL || c->isActive());
    if (active_client != NULL)
        last_active_client = active_client;
    if (active_client) {
        updateFocusChains(active_client, FocusChainMakeFirst);
        active_client->demandAttention(false);
    }
    pending_take_activity = NULL;

    updateToolWindows(false);
    if (c)
        disableGlobalShortcutsForClient(c->rules()->checkDisableGlobalShortcuts(false));
    else
        disableGlobalShortcutsForClient(false);

    updateStackingOrder(); // e.g. fullscreens have different layer when active/not-active

    rootInfo->setActiveWindow(active_client ? active_client->window() : 0);
    updateColormap();

    emit clientActivated(active_client);
    --set_active_client_recursion;
}

/*!
  Tries to activate the client \a c. This function performs what you
  expect when clicking the respective entry in a taskbar: showing and
  raising the client (this may imply switching to the another virtual
  desktop) and putting the focus onto it. Once X really gave focus to
  the client window as requested, the client itself will call
  setActiveClient() and the operation is complete. This may not happen
  with certain focus policies, though.

  \sa stActiveClient(), requestFocus()
 */
void Workspace::activateClient(Client* c, bool force)
{
    if (c == NULL) {
        focusToNull();
        setActiveClient(NULL, Allowed);
        return;
    }
    raiseClient(c);
    if (!c->isOnCurrentDesktop()) {
        ++block_focus;
        setCurrentDesktop(c->desktop());
        --block_focus;
    }
    if (!c->isOnCurrentActivity()) {
        ++block_focus;
        //DBUS!
        activityController_.setCurrentActivity(c->activities().first());   //first isn't necessarily best, but it's easiest
        --block_focus;
    }
    if (c->isMinimized())
        c->unminimize();

// TODO force should perhaps allow this only if the window already contains the mouse
    if (options->focusPolicyIsReasonable() || force)
        requestFocus(c, force);

    // Don't update user time for clients that have focus stealing workaround.
    // As they usually belong to the current active window but fail to provide
    // this information, updating their user time would make the user time
    // of the currently active window old, and reject further activation for it.
    // E.g. typing URL in minicli which will show kio_uiserver dialog (with workaround),
    // and then kdesktop shows dialog about SSL certificate.
    // This needs also avoiding user creation time in Client::readUserTimeMapTimestamp().
    if (!c->ignoreFocusStealing())
        c->updateUserTime();
}

/*!
  Tries to activate the client by asking X for the input focus. This
  function does not perform any show, raise or desktop switching. See
  Workspace::activateClient() instead.

  \sa Workspace::activateClient()
 */
void Workspace::requestFocus(Client* c, bool force)
{
    takeActivity(c, ActivityFocus | (force ? ActivityFocusForce : 0), false);
}

void Workspace::takeActivity(Client* c, int flags, bool handled)
{
    // the 'if ( c == active_client ) return;' optimization mustn't be done here
    if (!focusChangeEnabled() && (c != active_client))
        flags &= ~ActivityFocus;

    if (!c) {
        focusToNull();
        return;
    }

    if (flags & ActivityFocus) {
        Client* modal = c->findModal();
        if (modal != NULL && modal != c) {
            if (!modal->isOnDesktop(c->desktop())) {
                modal->setDesktop(c->desktop());
                if (modal->desktop() != c->desktop())  // forced desktop
                    activateClient(modal);
            }
            // if the click was inside the window (i.e. handled is set),
            // but it has a modal, there's no need to use handled mode, because
            // the modal doesn't get the click anyway
            // raising of the original window needs to be still done
            if (flags & ActivityRaise)
                raiseClient(c);
            c = modal;
            handled = false;
        }
        cancelDelayFocus();
    }
    if (!(flags & ActivityFocusForce) && (c->isDock() || c->isSplash()))
        flags &= ~ActivityFocus; // toplevel menus and dock windows don't take focus if not forced
    if (c->isShade()) {
        if (c->wantsInput() && (flags & ActivityFocus)) {
            // client cannot accept focus, but at least the window should be active (window menu, et. al. )
            c->setActive(true);
            focusToNull();
        }
        flags &= ~ActivityFocus;
        handled = false; // no point, can't get clicks
    }
    if (c->tabGroup() && c->tabGroup()->current() != c)
        c->tabGroup()->setCurrent(c);
    if (!c->isShown(true)) {  // shouldn't happen, call activateClient() if needed
        kWarning(1212) << "takeActivity: not shown" ;
        return;
    }
    c->takeActivity(flags, handled, Allowed);
    if (!c->isOnScreen(active_screen))
        active_screen = c->screen();
}

void Workspace::handleTakeActivity(Client* c, Time /*timestamp*/, int flags)
{
    if (pending_take_activity != c)   // pending_take_activity is reset when doing restack or activation
        return;
    if ((flags & ActivityRaise) != 0)
        raiseClient(c);
    if ((flags & ActivityFocus) != 0 && c->isShown(false))
        c->takeFocus(Allowed);
    pending_take_activity = NULL;
}

/*!
  Informs the workspace that the client \a c has been hidden. If it
  was the active client (or to-become the active client),
  the workspace activates another one.

  \a c may already be destroyed
 */
void Workspace::clientHidden(Client* c)
{
    assert(!c->isShown(true) || !c->isOnCurrentDesktop() || !c->isOnCurrentActivity());
    activateNextClient(c);
}

static inline bool isUsableFocusCandidate(Client *c, Client *prev, bool respectScreen)
{
    return c != prev &&
           c->isShown(false) && c->isOnCurrentDesktop() && c->isOnCurrentActivity() &&
           (!respectScreen || c->isOnScreen(prev ? prev->screen() : Workspace::self()->activeScreen()));
}

Client *Workspace::clientUnderMouse(int screen) const
{
    QList<Client*>::const_iterator it = stackingOrder().constEnd();
    while (it != stackingOrder().constBegin()) {
        Client *client = *(--it);

        // rule out clients which are not really visible.
        // the screen test is rather superflous for xrandr & twinview since the geometry would differ -> TODO: might be dropped
        if (!(client->isShown(false) && client->isOnCurrentDesktop() &&
                client->isOnCurrentActivity() && client->isOnScreen(screen)))
            continue;

        if (client->geometry().contains(QCursor::pos())) {
            return client;
        }
    }
    return 0;
}

// deactivates 'c' and activates next client
bool Workspace::activateNextClient(Client* c)
{
    // if 'c' is not the active or the to-become active one, do nothing
    if (!(c == active_client || (should_get_focus.count() > 0 && c == should_get_focus.last())))
        return false;

    closeActivePopup();

    if (c != NULL) {
        if (c == active_client)
            setActiveClient(NULL, Allowed);
        should_get_focus.removeAll(c);
    }

    // if blocking focus, move focus to the desktop later if needed
    // in order to avoid flickering
    if (!focusChangeEnabled()) {
        focusToNull();
        return true;
    }

    if (!options->focusPolicyIsReasonable())
        return false;

    Client* get_focus = NULL;

    if (options->nextFocusPrefersMouse) {
<<<<<<< HEAD
        QList<Client*>::const_iterator it = stackingOrder().constEnd();
        while (it != stackingOrder().constBegin()) {
            Client *client = *(--it);

            // rule out clients which are not really visible.
            // the screen test is rather superfluous for xrandr & twinview since the geometry would differ -> TODO: might be dropped
            if (!(client->isShown(false) && client->isOnCurrentDesktop() &&
                  client->isOnCurrentActivity() && client->isOnScreen(c ? c->screen() : activeScreen())))
                continue;

            if (client->geometry().contains(QCursor::pos())) {
                if (client != c && !client->isDesktop()) // should rather not happen, but it cannot get the focus. rest of usability is tested above
                    get_focus = client;
                break; // unconditional break  - we do not pass the focus to some client below an unusable one
            }

=======
        get_focus = clientUnderMouse(c ? c->screen() : activeScreen());
        if (get_focus && (get_focus == c || get_focus->isDesktop())) {
            // should rather not happen, but it cannot get the focus. rest of usability is tested above
            get_focus = 0;
>>>>>>> 67f484e8
        }
    }

    if (!get_focus) { // no suitable window under the mouse -> find sth. else

        // first try to pass the focus to the (former) active clients leader
        if (c  && (get_focus = c->transientFor()) && isUsableFocusCandidate(get_focus, c, options->separateScreenFocus)) {
            raiseClient(get_focus);   // also raise - we don't know where it came from
        } else {
            // nope, ask the focus chain for the next candidate
            get_focus = NULL; // reset from the inline assignment above
            for (int i = focus_chain[ currentDesktop()].size() - 1; i >= 0; --i) {
                Client* ci = focus_chain[ currentDesktop()].at(i);
                if (isUsableFocusCandidate(ci, c, options->separateScreenFocus)) {
                    get_focus = ci;
                    break; // we're done
                }
            }
        }
    }

    if (get_focus == NULL)   // last chance: focus the desktop
        get_focus = findDesktop(true, currentDesktop());

    if (get_focus != NULL)
        requestFocus(get_focus);
    else
        focusToNull();

    return true;

}

void Workspace::setCurrentScreen(int new_screen)
{
    if (new_screen < 0 || new_screen >= numScreens())
        return;
    if (!options->focusPolicyIsReasonable())
        return;
    closeActivePopup();
    Client* get_focus = NULL;
    for (int i = focus_chain[ currentDesktop()].count() - 1;
            i >= 0;
            --i) {
        Client* ci = focus_chain[ currentDesktop()].at(i);
        if (!ci->isShown(false) || !ci->isOnCurrentDesktop() || !ci->isOnCurrentActivity())
            continue;
        if (!ci->screen() == new_screen)
            continue;
        get_focus = ci;
        break;
    }
    if (get_focus == NULL)
        get_focus = findDesktop(true, currentDesktop());
    if (get_focus != NULL && get_focus != mostRecentlyActivatedClient())
        requestFocus(get_focus);
    active_screen = new_screen;
}

void Workspace::gotFocusIn(const Client* c)
{
    if (should_get_focus.contains(const_cast< Client* >(c))) {
        // remove also all sooner elements that should have got FocusIn,
        // but didn't for some reason (and also won't anymore, because they were sooner)
        while (should_get_focus.first() != c)
            should_get_focus.pop_front();
        should_get_focus.pop_front(); // remove 'c'
    }
}

void Workspace::setShouldGetFocus(Client* c)
{
    should_get_focus.append(c);
    updateStackingOrder(); // e.g. fullscreens have different layer when active/not-active
}

// focus_in -> the window got FocusIn event
// ignore_desktop - call comes from _NET_ACTIVE_WINDOW message, don't refuse just because of window
//     is on a different desktop
bool Workspace::allowClientActivation(const Client* c, Time time, bool focus_in, bool ignore_desktop)
{
    // options->focusStealingPreventionLevel :
    // 0 - none    - old KWin behaviour, new windows always get focus
    // 1 - low     - focus stealing prevention is applied normally, when unsure, activation is allowed
    // 2 - normal  - focus stealing prevention is applied normally, when unsure, activation is not allowed,
    //              this is the default
    // 3 - high    - new window gets focus only if it belongs to the active application,
    //              or when no window is currently active
    // 4 - extreme - no window gets focus without user intervention
    if (time == -1U)
        time = c->userTime();
    int level = c->rules()->checkFSP(options->focusStealingPreventionLevel);
    if (session_saving && level <= 2) { // <= normal
        return true;
    }
    Client* ac = mostRecentlyActivatedClient();
    if (focus_in) {
        if (should_get_focus.contains(const_cast< Client* >(c)))
            return true; // FocusIn was result of KWin's action
        // Before getting FocusIn, the active Client already
        // got FocusOut, and therefore got deactivated.
        ac = last_active_client;
    }
    if (time == 0)   // explicitly asked not to get focus
        return false;
    if (level == 0)   // none
        return true;
    if (level == 4)   // extreme
        return false;
    if (!ignore_desktop && !c->isOnCurrentDesktop())
        return false; // allow only with level == 0
    if (c->ignoreFocusStealing())
        return true;
    if (ac == NULL || ac->isDesktop()) {
        kDebug(1212) << "Activation: No client active, allowing";
        return true; // no active client -> always allow
    }
    // TODO window urgency  -> return true?
    if (Client::belongToSameApplication(c, ac, true)) {
        kDebug(1212) << "Activation: Belongs to active application";
        return true;
    }
    if (level == 3)   // high
        return false;
    if (time == -1U) {  // no time known
        kDebug(1212) << "Activation: No timestamp at all";
        if (level == 1)   // low
            return true;
        // no timestamp at all, don't activate - because there's also creation timestamp
        // done on CreateNotify, this case should happen only in case application
        // maps again already used window, i.e. this won't happen after app startup
        return false;
    }
    // level == 2 // normal
    Time user_time = ac->userTime();
    kDebug(1212) << "Activation, compared:" << c << ":" << time << ":" << user_time
                 << ":" << (timestampCompare(time, user_time) >= 0) << endl;
    return timestampCompare(time, user_time) >= 0;   // time >= user_time
}

// basically the same like allowClientActivation(), this time allowing
// a window to be fully raised upon its own request (XRaiseWindow),
// if refused, it will be raised only on top of windows belonging
// to the same application
bool Workspace::allowFullClientRaising(const Client* c, Time time)
{
    int level = c->rules()->checkFSP(options->focusStealingPreventionLevel);
    if (session_saving && level <= 2) { // <= normal
        return true;
    }
    Client* ac = mostRecentlyActivatedClient();
    if (level == 0)   // none
        return true;
    if (level == 4)   // extreme
        return false;
    if (ac == NULL || ac->isDesktop()) {
        kDebug(1212) << "Raising: No client active, allowing";
        return true; // no active client -> always allow
    }
    if (c->ignoreFocusStealing())
        return true;
    // TODO window urgency  -> return true?
    if (Client::belongToSameApplication(c, ac, true)) {
        kDebug(1212) << "Raising: Belongs to active application";
        return true;
    }
    if (level == 3)   // high
        return false;
    Time user_time = ac->userTime();
    kDebug(1212) << "Raising, compared:" << time << ":" << user_time
                 << ":" << (timestampCompare(time, user_time) >= 0) << endl;
    return timestampCompare(time, user_time) >= 0;   // time >= user_time
}

// called from Client after FocusIn that wasn't initiated by KWin and the client
// wasn't allowed to activate
void Workspace::restoreFocus()
{
    // this updateXTime() is necessary - as FocusIn events don't have
    // a timestamp *sigh*, kwin's timestamp would be older than the timestamp
    // that was used by whoever caused the focus change, and therefore
    // the attempt to restore the focus would fail due to old timestamp
    updateXTime();
    if (should_get_focus.count() > 0)
        requestFocus(should_get_focus.last());
    else if (last_active_client)
        requestFocus(last_active_client);
}

void Workspace::clientAttentionChanged(Client* c, bool set)
{
    if (set) {
        attention_chain.removeAll(c);
        attention_chain.prepend(c);
    } else
        attention_chain.removeAll(c);
}

//********************************************
// Client
//********************************************

/*!
  Updates the user time (time of last action in the active window).
  This is called inside  kwin for every action with the window
  that qualifies for user interaction (clicking on it, activate it
  externally, etc.).
 */
void Client::updateUserTime(Time time)
{
    // copied in Group::updateUserTime
    if (time == CurrentTime)
        time = xTime();
    if (time != -1U
            && (user_time == CurrentTime
                || timestampCompare(time, user_time) > 0))    // time > user_time
        user_time = time;
    group()->updateUserTime(user_time);
}

Time Client::readUserCreationTime() const
{
    long result = -1; // Time == -1 means none
    Atom type;
    int format, status;
    unsigned long nitems = 0;
    unsigned long extra = 0;
    unsigned char *data = 0;
    KXErrorHandler handler; // ignore errors?
    status = XGetWindowProperty(display(), window(),
                                atoms->kde_net_wm_user_creation_time, 0, 10000, false, XA_CARDINAL,
                                &type, &format, &nitems, &extra, &data);
    if (status  == Success) {
        if (data && nitems > 0)
            result = *((long*) data);
        XFree(data);
    }
    return result;
}

void Client::demandAttention(bool set)
{
    if (isActive())
        set = false;
    if (demands_attention == set)
        return;
    demands_attention = set;
    if (demands_attention) {
        // Demand attention flag is often set right from manage(), when focus stealing prevention
        // steps in. At that time the window has no taskbar entry yet, so KNotify cannot place
        // e.g. the passive popup next to it. So wait up to 1 second for the icon geometry
        // to be set.
        // Delayed call to KNotify also solves the problem of having X server grab in manage(),
        // which may deadlock when KNotify (or KLauncher when launching KNotify) need to access X.

        // Setting the demands attention state needs to be done directly in KWin, because
        // KNotify would try to set it, resulting in a call to KNotify again, etc.

        info->setState(set ? NET::DemandsAttention : 0, NET::DemandsAttention);

        if (demandAttentionKNotifyTimer == NULL) {
            demandAttentionKNotifyTimer = new QTimer(this);
            demandAttentionKNotifyTimer->setSingleShot(true);
            connect(demandAttentionKNotifyTimer, SIGNAL(timeout()), SLOT(demandAttentionKNotify()));
        }
        demandAttentionKNotifyTimer->start(1000);
    } else
        info->setState(set ? NET::DemandsAttention : 0, NET::DemandsAttention);
    workspace()->clientAttentionChanged(this, set);
}

void Client::demandAttentionKNotify()
{
    Notify::Event e = isOnCurrentDesktop() ? Notify::DemandAttentionCurrent : Notify::DemandAttentionOther;
    Notify::raise(e, i18n("Window '%1' demands attention.", KStringHandler::csqueeze(caption())), this);
    demandAttentionKNotifyTimer->stop();
    demandAttentionKNotifyTimer->deleteLater();
    demandAttentionKNotifyTimer = NULL;
}

// TODO I probably shouldn't be lazy here and do it without the macro, so that people can read it
KWIN_COMPARE_PREDICATE(SameApplicationActiveHackPredicate, Client, const Client*,
                       // ignore already existing splashes, toolbars, utilities and menus,
                       // as the app may show those before the main window
                       !cl->isSplash() && !cl->isToolbar() && !cl->isUtility() && !cl->isMenu()
                       && Client::belongToSameApplication(cl, value, true) && cl != value);

Time Client::readUserTimeMapTimestamp(const KStartupInfoId* asn_id, const KStartupInfoData* asn_data,
                                      bool session) const
{
    Time time = info->userTime();
    //kDebug( 1212 ) << "User timestamp, initial:" << time;
    //^^ this deadlocks kwin --replace sometimes.

    // newer ASN timestamp always replaces user timestamp, unless user timestamp is 0
    // helps e.g. with konqy reusing
    if (asn_data != NULL && time != 0) {
        // prefer timestamp from ASN id (timestamp from data is obsolete way)
        if (asn_id->timestamp() != 0
                && (time == -1U || timestampCompare(asn_id->timestamp(), time) > 0)) {
            time = asn_id->timestamp();
        } else if (asn_data->timestamp() != -1U
                  && (time == -1U || timestampCompare(asn_data->timestamp(), time) > 0)) {
            time = asn_data->timestamp();
        }
    }
    kDebug(1212) << "User timestamp, ASN:" << time;
    if (time == -1U) {
        // The window doesn't have any timestamp.
        // If it's the first window for its application
        // (i.e. there's no other window from the same app),
        // use the _KDE_NET_WM_USER_CREATION_TIME trick.
        // Otherwise, refuse activation of a window
        // from already running application if this application
        // is not the active one (unless focus stealing prevention is turned off).
        Client* act = workspace()->mostRecentlyActivatedClient();
        if (act != NULL && !belongToSameApplication(act, this, true)) {
            bool first_window = true;
            if (isTransient()) {
                if (act->hasTransient(this, true))
                    ; // is transient for currently active window, even though it's not
                // the same app (e.g. kcookiejar dialog) -> allow activation
                else if (groupTransient() &&
                        findClientInList(mainClients(), SameApplicationActiveHackPredicate(this)) == NULL)
                    ; // standalone transient
                else
                    first_window = false;
            } else {
                if (workspace()->findClient(SameApplicationActiveHackPredicate(this)))
                    first_window = false;
            }
            // don't refuse if focus stealing prevention is turned off
            if (!first_window && rules()->checkFSP(options->focusStealingPreventionLevel) > 0) {
                kDebug(1212) << "User timestamp, already exists:" << 0;
                return 0; // refuse activation
            }
        }
        // Creation time would just mess things up during session startup,
        // as possibly many apps are started up at the same time.
        // If there's no active window yet, no timestamp will be needed,
        // as plain Workspace::allowClientActivation() will return true
        // in such case. And if there's already active window,
        // it's better not to activate the new one.
        // Unless it was the active window at the time
        // of session saving and there was no user interaction yet,
        // this check will be done in manage().
        if (session)
            return -1U;
        if (ignoreFocusStealing() && act != NULL)
            time = act->userTime();
        else
            time = readUserCreationTime();
    }
    kDebug(1212) << "User timestamp, final:" << this << ":" << time;
    return time;
}

Time Client::userTime() const
{
    Time time = user_time;
    if (time == 0)   // doesn't want focus after showing
        return 0;
    assert(group() != NULL);
    if (time == -1U
            || (group()->userTime() != -1U
                && timestampCompare(group()->userTime(), time) > 0))
        time = group()->userTime();
    return time;
}

/*!
  Sets the client's active state to \a act.

  This function does only change the visual appearance of the client,
  it does not change the focus setting. Use
  Workspace::activateClient() or Workspace::requestFocus() instead.

  If a client receives or looses the focus, it calls setActive() on
  its own.

 */
void Client::setActive(bool act)
{
    if (active == act)
        return;
    active = act;
    const int ruledOpacity = active
                             ? rules()->checkOpacityActive(qRound(opacity() * 100.0))
                             : rules()->checkOpacityInactive(qRound(opacity() * 100.0));
    setOpacity(ruledOpacity / 100.0);
    workspace()->setActiveClient(act ? this : NULL, Allowed);

    if (active)
        Notify::raise(Notify::Activate);

    if (!active)
        cancelAutoRaise();

    if (!active && shade_mode == ShadeActivated)
        setShade(ShadeNormal);

    StackingUpdatesBlocker blocker(workspace());
    workspace()->updateClientLayer(this);   // active windows may get different layer
    ClientList mainclients = mainClients();
    for (ClientList::ConstIterator it = mainclients.constBegin();
            it != mainclients.constEnd();
            ++it)
        if ((*it)->isFullScreen())  // fullscreens go high even if their transient is active
            workspace()->updateClientLayer(*it);
    if (decoration != NULL)
        decoration->activeChange();
    emit activeChanged();
    updateMouseGrab();
    updateUrgency(); // demand attention again if it's still urgent
    workspace()->checkUnredirect();
}

void Client::startupIdChanged()
{
    KStartupInfoId asn_id;
    KStartupInfoData asn_data;
    bool asn_valid = workspace()->checkStartupNotification(window(), asn_id, asn_data);
    if (!asn_valid)
        return;
    // If the ASN contains desktop, move it to the desktop, otherwise move it to the current
    // desktop (since the new ASN should make the window act like if it's a new application
    // launched). However don't affect the window's desktop if it's set to be on all desktops.
    int desktop = workspace()->currentDesktop();
    if (asn_data.desktop() != 0)
        desktop = asn_data.desktop();
    if (!isOnAllDesktops())
        workspace()->sendClientToDesktop(this, desktop, true);
    if (asn_data.xinerama() != -1)
        workspace()->sendClientToScreen(this, asn_data.xinerama());
    Time timestamp = asn_id.timestamp();
    if (timestamp == 0 && asn_data.timestamp() != -1U)
        timestamp = asn_data.timestamp();
    if (timestamp != 0) {
        bool activate = workspace()->allowClientActivation(this, timestamp);
        if (asn_data.desktop() != 0 && !isOnCurrentDesktop())
            activate = false; // it was started on different desktop than current one
        if (activate)
            workspace()->activateClient(this);
        else
            demandAttention();
    }
}

void Client::updateUrgency()
{
    if (urgency)
        demandAttention();
}

void Client::shortcutActivated()
{
    workspace()->activateClient(this, true);   // force
}

//****************************************
// Group
//****************************************

void Group::startupIdChanged()
{
    KStartupInfoId asn_id;
    KStartupInfoData asn_data;
    bool asn_valid = workspace()->checkStartupNotification(leader_wid, asn_id, asn_data);
    if (!asn_valid)
        return;
    if (asn_id.timestamp() != 0 && user_time != -1U
            && timestampCompare(asn_id.timestamp(), user_time) > 0) {
        user_time = asn_id.timestamp();
    } else if (asn_data.timestamp() != -1U && user_time != -1U
              && timestampCompare(asn_data.timestamp(), user_time) > 0) {
        user_time = asn_data.timestamp();
    }
}

void Group::updateUserTime(Time time)
{
    // copy of Client::updateUserTime
    if (time == CurrentTime)
        time = xTime();
    if (time != -1U
            && (user_time == CurrentTime
                || timestampCompare(time, user_time) > 0))    // time > user_time
        user_time = time;
}

} // namespace<|MERGE_RESOLUTION|>--- conflicted
+++ resolved
@@ -450,29 +450,10 @@
     Client* get_focus = NULL;
 
     if (options->nextFocusPrefersMouse) {
-<<<<<<< HEAD
-        QList<Client*>::const_iterator it = stackingOrder().constEnd();
-        while (it != stackingOrder().constBegin()) {
-            Client *client = *(--it);
-
-            // rule out clients which are not really visible.
-            // the screen test is rather superfluous for xrandr & twinview since the geometry would differ -> TODO: might be dropped
-            if (!(client->isShown(false) && client->isOnCurrentDesktop() &&
-                  client->isOnCurrentActivity() && client->isOnScreen(c ? c->screen() : activeScreen())))
-                continue;
-
-            if (client->geometry().contains(QCursor::pos())) {
-                if (client != c && !client->isDesktop()) // should rather not happen, but it cannot get the focus. rest of usability is tested above
-                    get_focus = client;
-                break; // unconditional break  - we do not pass the focus to some client below an unusable one
-            }
-
-=======
         get_focus = clientUnderMouse(c ? c->screen() : activeScreen());
         if (get_focus && (get_focus == c || get_focus->isDesktop())) {
             // should rather not happen, but it cannot get the focus. rest of usability is tested above
             get_focus = 0;
->>>>>>> 67f484e8
         }
     }
 
